# XMTP-JS

![Test](https://github.com/xmtp/xmtp-js/actions/workflows/test.yml/badge.svg)
![Lint](https://github.com/xmtp/xmtp-js/actions/workflows/lint.yml/badge.svg)
![Build](https://github.com/xmtp/xmtp-js/actions/workflows/build.yml/badge.svg)

![x-red-sm](https://user-images.githubusercontent.com/510695/163488403-1fb37e86-c673-4b48-954e-8460ae4d4b05.png)

**XMTP client SDK for JavaScript applications**

`xmtp-js` provides a TypeScript implementation of an XMTP client for use with JavaScript and React applications.

Build with `xmtp-js` to provide messaging between blockchain wallet addresses, delivering on use cases such as wallet-to-wallet messaging and dapp-to-wallet notifications.

For a demonstration of the core concepts and capabilities of the `xmtp-js` client SDK, see the [example React app repo](https://github.com/xmtp/example-chat-react).

`xmtp-js` has not undergone a formal security audit.

To learn more about XMTP and get answers to frequently asked questions, see [FAQ about XMTP](https://xmtp.org/docs/dev-concepts/faq).

## 🏗 **Breaking revisions**

Because `xmtp-js` is in active development, you should expect breaking revisions that might require you to adopt the latest SDK release to enable your app to continue working as expected.

XMTP communicates about breaking revisions in the [XMTP Discord community](https://discord.gg/xmtp), providing as much advance notice as possible. Additionally, breaking revisions in an `xmtp-js` release are described on the [Releases page](https://github.com/xmtp/xmtp-js/releases).

### Deprecation

Older versions of the SDK will eventually become deprecated, which means:

1. The network will not support and eventually actively reject connections from clients using deprecated versions.
2. Bugs will not be fixed in deprecated versions.

Following table shows the deprecation schedule.

| Announced  | Effective  | Minimum Version | Rationale                                                                                                         |
| ---------- | ---------- | --------------- | ----------------------------------------------------------------------------------------------------------------- |
| 2022-08-18 | 2022-11-08 | v6.0.0          | XMTP network will stop supporting the Waku/libp2p based client interface in favor of the new GRPC based interface |

Issues and PRs are welcome in accordance with our [contribution guidelines](https://github.com/xmtp/xmtp-js/blob/main/CONTRIBUTING.md).

## XMTP `production` and `dev` network environments

XMTP provides both `production` and `dev` network environments to support the development phases of your project.

The `production` network is configured to store messages indefinitely. XMTP may occasionally delete messages and keys from the `dev` network, and will provide advance notice in the [XMTP Discord community](https://discord.gg/xmtp).

To learn how to set your client's network environment, see [Configuring the Client](#configuring-the-client).

## Installation

```bash
npm install @xmtp/xmtp-js
```

Additional configuration is required in React environments due to the removal of polyfills from Webpack 5.

### Create React App

Use `react-scripts` prior to version `5.0.0`. For example:

```bash
npx create-react-app my-app --scripts-version 4.0.2
```

Or downgrade after creating your app.

### Next.js

In `next.config.js`:

```js
webpack: (config, { isServer }) => {
  if (!isServer) {
    config.resolve.fallback.fs = false
  }
  return config
}
```

## Usage

The API revolves around a network Client that allows retrieving and sending messages to other network participants. A Client must be connected to a wallet on startup. If this is the very first time the Client is created, the client will generate a key bundle that is used to encrypt and authenticate messages. The key bundle persists encrypted in the network using a wallet signature. The public side of the key bundle is also regularly advertised on the network to allow parties to establish shared encryption keys. All this happens transparently, without requiring any additional code.

```ts
import { Client } from '@xmtp/xmtp-js'
import { Wallet } from 'ethers'

// You'll want to replace this with a wallet from your application
const wallet = Wallet.createRandom()
// Create the client with your wallet. This will connect to the XMTP development network by default
const xmtp = await Client.create(wallet)
// Start a conversation with XMTP
const conversation = await xmtp.conversations.newConversation(
  '0x3F11b27F323b62B159D2642964fa27C46C841897'
)
// Load all messages in the conversation
const messages = await conversation.messages()
// Send a message
await conversation.send('gm')
// Listen for new messages in the conversation
for await (const message of await conversation.streamMessages()) {
  console.log(`[${message.senderAddress}]: ${message.content}`)
}
```

### Creating a Client

A Client is created with `Client.create(wallet: ethers.Signer): Promise<Client>` that requires passing in a connected Wallet. The Client will request a wallet signature in 2 cases:

1. To sign the newly generated key bundle. This happens only the very first time when key bundle is not found in storage.
2. To sign a random salt used to encrypt the key bundle in storage. This happens every time the Client is started (including the very first time).

The Client will connect to the XMTP `dev` environment by default. ClientOptions can be used to override this and other parameters of the network connection.

```ts
import { Client } from '@xmtp/xmtp-js'
// Create the client with an `ethers.Signer` from your application
const xmtp = await Client.create(wallet)
```

#### Configuring the Client

The client's network connection and key storage method can be configured with these optional parameters of `Client.create`:

| Parameter      | Default               | Description                                                                                                                                                                                                                                                                |
| -------------- | --------------------- | -------------------------------------------------------------------------------------------------------------------------------------------------------------------------------------------------------------------------------------------------------------------------- |
| env            | `dev`                 | Connect to the specified XMTP network environment. Valid values also include `production` and `local`. For important details about working with these environments, see [XMTP `production` and `dev` network environments](#xmtp-production-and-dev-network-environments). |
| apiUrl         | `undefined`           | Manually specify an API URL to use. If specified, value of `env` will be ignored.                                                                                                                                                                                          |
|                |
| keyStoreType   | `networkTopicStoreV1` | Persist the wallet's key bundle to the network, or use `static` to provide private keys manually.                                                                                                                                                                          |
| codecs         | `[TextCodec]`         | Add codecs to support additional content types.                                                                                                                                                                                                                            |
| maxContentSize | `100M`                | Maximum message content size in bytes.                                                                                                                                                                                                                                     |

### Conversations

Most of the time, when interacting with the network, you'll want to do it through `conversations`. Conversations are between two wallets.

```ts
import { Client } from '@xmtp/xmtp-js'
// Create the client with an `ethers.Signer` from your application
const xmtp = await Client.create(wallet)
const conversations = xmtp.conversations
```

#### List existing conversations

You can get a list of all conversations that have had 1 or more messages exchanged in the last 30 days.

```ts
const allConversations = await xmtp.conversations.list()
// Say gm to everyone you've been chatting with
for (const conversation of allConversations) {
  console.log(`Saying GM to ${conversation.peerAddress}`)
  await conversation.send('gm')
}
```

#### Listen for new conversations

You can also listen for new conversations being started in real-time. This will allow applications to display incoming messages from new contacts.

_Warning: this stream will continue infinitely. To end the stream you can either break from the loop, or call `await stream.return()`_

```ts
const stream = await xmtp.conversations.stream()
for await (const conversation of stream) {
  console.log(`New conversation started with ${conversation.peerAddress}`)
  // Say hello to your new friend
  await conversation.send('Hi there!')
  // Break from the loop to stop listening
  break
}
```

#### Start a new conversation

You can create a new conversation with any Ethereum address on the XMTP network.

```ts
const newConversation = await xmtp.conversations.newConversation(
  '0x3F11b27F323b62B159D2642964fa27C46C841897'
)
```

#### Sending messages

To be able to send a message, the recipient must have already started their Client at least once and consequently advertised their key bundle on the network. Messages are addressed using wallet addresses. The message payload can be a plain string, but other types of content can be supported through the use of SendOptions (see [Different types of content](#different-types-of-content) for more details)

```ts
const conversation = await xmtp.conversations.newConversation(
  '0x3F11b27F323b62B159D2642964fa27C46C841897'
)
await conversation.send('Hello world')
```

#### List messages in a conversation

You can receive the complete message history in a conversation by calling `conversation.messages()`

```ts
for (const conversation of await xmtp.conversations.list()) {
  // All parameters are optional and can be omitted
  const opts = {
    // Only show messages from last 24 hours
    startTime: new Date(new Date().setDate(new Date().getDate() - 1)),
    endTime: new Date(),
  }
  const messagesInConversation = await conversation.messages(opts)
}
```

#### List messages in a conversation with pagination

It may be helpful to retrieve and process the messages in a conversation page by page. You can do this by calling `conversation.messagesPaginated()` which will return an [AsyncGenerator](https://developer.mozilla.org/en-US/docs/Web/JavaScript/Reference/Global_Objects/AsyncGenerator) yielding one page of results at a time. `conversation.messages()` uses this under the hood internally to gather all messages.

```ts
const conversation = await xmtp.conversations.newConversation(
  '0x3F11b27F323b62B159D2642964fa27C46C841897'
)

for await (const page of conversation.messagesPaginated({ pageSize: 25 })) {
  for (const msg of page) {
    // Breaking from the outer loop will stop the client from requesting any further pages
    if (msg.content === 'gm') {
      return
    }
    console.log(msg.content)
  }
}
```

#### Listen for new messages in a conversation

You can listen for any new messages (incoming or outgoing) in a conversation by calling `conversation.streamMessages()`.

A successfully received message (that makes it through the decoding and decryption without throwing) can be trusted to be authentic, i.e. that it was sent by the owner of the `message.senderAddress` wallet and that it wasn't modified in transit. The `message.sent` timestamp can be trusted to have been set by the sender.

The Stream returned by the `stream` methods is an asynchronous iterator and as such usable by a for-await-of loop. Note however that it is by its nature infinite, so any looping construct used with it will not terminate, unless the termination is explicitly initiated (by breaking the loop or by an external call to `Stream.return()`)

```ts
const conversation = await xmtp.conversations.newConversation(
  '0x3F11b27F323b62B159D2642964fa27C46C841897'
)
for await (const message of await conversation.streamMessages()) {
  if (message.senderAddress === xmtp.address) {
    // This message was sent from me
    continue
  }
  console.log(`New message from ${message.senderAddress}: ${message.content}`)
}
```

#### Listen for new messages in all conversations

<<<<<<< HEAD
To listen for any new incoming/outgoing messages from _all_ conversations, use `conversations.streamAllMessages()`.

**Note:** there is a chance this stream can miss messages if multiple conversations begin at nearly the same time while we are updating the stream to account for a new conversation.
=======
To listen for any new messages from *all* conversations, use `conversations.streamAllMessages()`.

**Note:** There is a chance this stream can miss messages if multiple new conversations are received in the time it takes to update the stream to include a new conversation.
>>>>>>> 9257a86a

```ts
for await (const message of await xmtp.conversations.streamAllMessages()) {
  if (message.senderAddress === xmtp.address) {
    // This message was sent from me
    continue
  }
  console.log(`New message from ${message.senderAddress}: ${message.content}`)
}
```

#### Checking if an address is on the network

If you would like to check and see if a blockchain address is registered on the network before instantiating a client instance, you can use `Client.canMessage`.

```ts
import { Client } from '@xmtp/xmtp-js'

const isOnDevNetwork = await Client.canMessage(
  '0x3F11b27F323b62B159D2642964fa27C46C841897'
)
const isOnProdNetwork = await Client.canMessage(
  '0x3F11b27F323b62B159D2642964fa27C46C841897',
  { env: 'production' }
)
```

#### Handling multiple conversations with the same blockchain address

With XMTP, you can have multiple ongoing conversations with the same blockchain address. For example, you might want to have a conversation scoped to your particular application, or even a conversation scoped to a particular item in your application.

To accomplish this, just set the `conversationId` when you are creating a conversation. We recommend conversation IDs start with a domain, to help avoid unwanted collisions between your application and other apps on the XMTP network.

```ts
// Start a scoped conversation with ID mydomain.xyz/foo
const conversation1 = await xmtp.conversations.newConversation(
  '0x3F11b27F323b62B159D2642964fa27C46C841897',
  {
    conversationId: 'mydomain.xyz/foo',
  }
)

// Start a scoped conversation with ID mydomain.xyz/bar. And add some metadata
const conversation2 = await xmtp.conversations.newConversation(
  '0x3F11b27F323b62B159D2642964fa27C46C841897',
  {
    conversationId: 'mydomain.xyz/bar',
    metadata: {
      title: 'Bar conversation',
    },
  }
)

// Get all the conversations
const conversations = await xmtp.conversations.list()
// Filter for the ones from your application
const myAppConversations = conversations.filter(
  (convo) =>
    convo.context?.conversationId &&
    convo.context.conversationId.startsWith('mydomain.xyz/')
)

for (const conversation of myAppConversations) {
  const conversationId = conversation.context?.conversationId
  if (conversationId === 'mydomain.xyz/foo') {
    await conversation.send('foo')
  }
  if (conversationId === 'mydomain.xyz/bar') {
    await conversation.send('bar')
    console.log(conversation.context?.metadata.title)
  }
}
```

#### Different types of content

All the send functions support `SendOptions` as an optional parameter. The `contentType` option allows specifying different types of content than the default simple string, which is identified with content type identifier `ContentTypeText`. Support for other types of content can be added by registering additional `ContentCodecs` with the `Client`. Every codec is associated with a content type identifier, `ContentTypeId`, which is used to signal to the Client which codec should be used to process the content that is being sent or received. See [XIP-5](https://github.com/xmtp/XIPs/blob/main/XIPs/xip-5-message-content-types.md) for more details on codecs and content types.

Codecs and content types may be proposed as interoperable standards through [XRCs](https://github.com/xmtp/XIPs/blob/main/XIPs/xip-9-composite-content-type.md). If there is a concern that the recipient may not be able to handle a non-standard content type, the sender can use the `contentFallback` option to provide a string that describes the content being sent. If the recipient fails to decode the original content, the fallback will replace it and can be used to inform the recipient what the original content was.

```ts
// Assuming we've loaded a fictional NumberCodec that can be used to encode numbers,
// and is identified with ContentTypeNumber, we can use it as follows.

xmtp.registerCodec:(new NumberCodec())
conversation.send(3.14, {
  contentType: ContentTypeNumber,
  contentFallback: 'sending you a pie'
})
```

Additional codecs can be configured through the `ClientOptions` parameter of `Client.create`. The `codecs` option is a list of codec instances that should be added to the default set of codecs (currently only the `TextCodec`). If a codec is added for a content type that is already in the default set, it will replace the original codec.

```ts
// Adding support for `xmtp.org/composite` content type
import { CompositeCodec } from '@xmtp/xmtp-js'
const xmtp = Client.create(wallet, { codecs: [new CompositeCodec()] })
```

#### Compression

Message content can be optionally compressed using the `compression` option. The value of the option is the name of the compression algorithm to use. Currently supported are `gzip` and `deflate`. Compression is applied to the bytes produced by the content codec.

Content will be decompressed transparently on the receiving end. Note that `Client` enforces maximum content size. The default limit can be overridden through the `ClientOptions`. Consequently a message that would expand beyond that limit on the receiving end will fail to decode.

```ts
conversation.send('#'.repeat(1000), {
  compression: 'deflate',
})
```

#### Manually handling private key storage

The SDK will handle key storage for the user by encrypting the private key bundle using a signature generated from the wallet, and storing the encrypted payload on the XMTP network. This can be awkward for some server-side applications, where you may only want to give the application access to the XMTP keys but not your wallet keys. Mobile applications may also want to store keys in a secure enclave rather than rely on decrypting the remote keys on the network each time the application starts up.

You can export the unencrypted key bundle using the static method `Client.getKeys`, save it somewhere secure, and then provide those keys at a later time to initialize a new client using the exported XMTP identity.

```ts
import { Client } from '@xmtp/xmtp-js'
// Get the keys using a valid ethers.Signer. Save them somewhere secure.
const keys = await Client.getKeys(wallet)
// Create a client using keys returned from getKeys
const client = await Client.create(null, { privateKeyOverride: keys })
```

The keys returned by `getKeys` should be treated with the utmost care as compromise of these keys will allow an attacker to impersonate the user on the XMTP network. Ensure these keys are stored somewhere secure and encrypted.<|MERGE_RESOLUTION|>--- conflicted
+++ resolved
@@ -253,15 +253,9 @@
 
 #### Listen for new messages in all conversations
 
-<<<<<<< HEAD
-To listen for any new incoming/outgoing messages from _all_ conversations, use `conversations.streamAllMessages()`.
-
-**Note:** there is a chance this stream can miss messages if multiple conversations begin at nearly the same time while we are updating the stream to account for a new conversation.
-=======
-To listen for any new messages from *all* conversations, use `conversations.streamAllMessages()`.
+To listen for any new messages from _all_ conversations, use `conversations.streamAllMessages()`.
 
 **Note:** There is a chance this stream can miss messages if multiple new conversations are received in the time it takes to update the stream to include a new conversation.
->>>>>>> 9257a86a
 
 ```ts
 for await (const message of await xmtp.conversations.streamAllMessages()) {
