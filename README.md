# XMTP-JS

![Test](https://github.com/xmtp/xmtp-js/actions/workflows/test.yml/badge.svg)
![Lint](https://github.com/xmtp/xmtp-js/actions/workflows/lint.yml/badge.svg)
![Build](https://github.com/xmtp/xmtp-js/actions/workflows/build.yml/badge.svg)
![Status](https://img.shields.io/badge/Project_Status-Production-brightgreen)

![x-red-sm](https://user-images.githubusercontent.com/510695/163488403-1fb37e86-c673-4b48-954e-8460ae4d4b05.png)

**XMTP client SDK for JavaScript applications**

`xmtp-js` provides a TypeScript implementation of an XMTP client for use with JavaScript and React applications.

Build with `xmtp-js` to provide messaging between blockchain wallet addresses, delivering on use cases such as wallet-to-wallet messaging and dapp-to-wallet notifications.

`xmtp-js` was included in a [security assessment](https://xmtp.org/assets/files/REP-final-20230207T000355Z-3825cbc68c115f4ec81f3b1d53a24fce.pdf) prepared by [Certik](https://www.certik.com/company/about).

To learn more about XMTP and get answers to frequently asked questions, see the [XMTP documentation](https://xmtp.org/docs).

## Playground and example apps built with `xmtp-js`

- Use the [XMTP React playground app](https://github.com/xmtp/xmtp-react-playground) as a tool to start building an app with XMTP. This basic messaging app has an intentionally unopinionated UI to help make it easier for you to build with.

- Use the [XMTP Inbox Web example app](https://github.com/xmtp-labs/xmtp-inbox-web) as a reference implementation to understand how to implement features following developer and user experience best practices.

## Reference docs

Access the `xmtp-js` client SDK [reference documentation](https://xmtp-js.pages.dev/modules).

## Install

```bash
npm install @xmtp/xmtp-js
```

Additional configuration is required in React environments due to the removal of polyfills from Webpack 5.

## Troubleshoot

If you get into issues with Buffer and polyfills check out our [fix below](https://xmtp.org/docs/developer-quickstart#troubleshooting).

### Create React App

Use `react-scripts` prior to version `5.0.0`. For example:

```bash
npx create-react-app my-app --scripts-version 4.0.2
```

Or downgrade after creating your app.

### Next.js

In `next.config.js`:

```js
webpack: (config, { isServer }) => {
  if (!isServer) {
    config.resolve.fallback.fs = false
  }
  return config
}
```

## Usage

The [XMTP message API](https://xmtp.org/docs/concepts/architectural-overview#network-layer) revolves around a network client that allows retrieving and sending messages to other network participants. A client must be connected to a wallet on startup. If this is the very first time the client is created, the client will generate a [key bundle](https://xmtp.org/docs/concepts/key-generation-and-usage) that is used to [encrypt and authenticate messages](https://xmtp.org/docs/concepts/invitation-and-message-encryption). The key bundle persists encrypted in the network using a [wallet signature](https://xmtp.org/docs/concepts/account-signatures). The public side of the key bundle is also regularly advertised on the network to allow parties to establish shared encryption keys. All this happens transparently, without requiring any additional code.

```ts
import { Client } from '@xmtp/xmtp-js'
import { Wallet } from 'ethers'

// You'll want to replace this with a wallet from your application
const wallet = Wallet.createRandom()
// Create the client with your wallet. This will connect to the XMTP development network by default
const xmtp = await Client.create(wallet)
// Start a conversation with XMTP
const conversation = await xmtp.conversations.newConversation(
  '0x3F11b27F323b62B159D2642964fa27C46C841897'
)
// Load all messages in the conversation
const messages = await conversation.messages()
// Send a message
await conversation.send('gm')
// Listen for new messages in the conversation
for await (const message of await conversation.streamMessages()) {
  console.log(`[${message.senderAddress}]: ${message.content}`)
}
```

Currently, network nodes are configured to rate limit high-volume publishing from clients. A rate-limited client can expect to receive a 429 status code response from a node. Rate limits can change at any time in the interest of maintaining network health.

### Use local storage

> **Important**  
> If you are building a production-grade app, be sure to use an architecture that includes a local cache backed by an XMTP SDK.

To learn more, see [Use local-first architecture](https://xmtp.org/docs/build/local-first).

### Create a client

A client is created with `Client.create(wallet: Signer): Promise<Client>` that requires passing in a connected wallet that implements the [Signer](https://github.com/xmtp/xmtp-js/blob/main/src/types/Signer.ts) interface. The client will request a wallet signature in two cases:

1. To sign the newly generated key bundle. This happens only the very first time when key bundle is not found in storage.
2. To sign a random salt used to encrypt the key bundle in storage. This happens every time the client is started (including the very first time).

> **Important**  
> The client connects to the XMTP `dev` environment by default. [Use `ClientOptions`](https://github.com/xmtp/xmtp-js/blob/main/README.md#configure-the-client) to change this and other parameters of the network connection.

```ts
import { Client } from '@xmtp/xmtp-js'
// Create the client with a `Signer` from your application
const xmtp = await Client.create(wallet)
```

#### Configure the client

The client's network connection and key storage method can be configured with these optional parameters of `Client.create`:

| Parameter                 | Default                                                                           | Description                                                                                                                                                                                                                                                                                                                                                                                                                              |
| ------------------------- | --------------------------------------------------------------------------------- | ---------------------------------------------------------------------------------------------------------------------------------------------------------------------------------------------------------------------------------------------------------------------------------------------------------------------------------------------------------------------------------------------------------------------------------------- |
| appVersion                | `undefined`                                                                       | Add a client app version identifier that's included with API requests.<br/>For example, you can use the following format: `appVersion: APP_NAME + '/' + APP_VERSION`.<br/>Setting this value provides telemetry that shows which apps are using the XMTP client SDK. This information can help XMTP developers provide app support, especially around communicating important SDK updates, including deprecations and required upgrades. |
| env                       | `dev`                                                                             | Connect to the specified XMTP network environment. Valid values include `dev`, `production`, or `local`. For important details about working with these environments, see [XMTP `production` and `dev` network environments](https://github.com/xmtp/xmtp-js/blob/main/README.md#xmtp-production-and-dev-network-environments).                                                                                                          |
| apiUrl                    | `undefined`                                                                       | Manually specify an API URL to use. If specified, value of `env` will be ignored.                                                                                                                                                                                                                                                                                                                                                        |
| keystoreProviders         | `[StaticKeystoreProvider, NetworkKeystoreProvider, KeyGeneratorKeystoreProvider]` | Override the default behaviour of how the client creates a Keystore with a custom provider. This can be used to get the user's private keys from a different storage mechanism.                                                                                                                                                                                                                                                          |
| persistConversations      | `true`                                                                            | Maintain a cache of previously seen V2 conversations in the storage provider (defaults to `LocalStorage`).                                                                                                                                                                                                                                                                                                                               |
| skipContactPublishing     | `false`                                                                           | Do not publish the user's contact bundle to the network on client creation. Designed to be used in cases where the client session is short-lived (for example, decrypting a push notification), and where it is known that a client instance has been instantiated with this flag set to false at some point in the past.                                                                                                                |
| codecs                    | `[TextCodec]`                                                                     | Add codecs to support additional content types.                                                                                                                                                                                                                                                                                                                                                                                          |
| maxContentSize            | `100M`                                                                            | Maximum message content size in bytes.                                                                                                                                                                                                                                                                                                                                                                                                   |
| preCreateIdentityCallback | `undefined`                                                                       | `preCreateIdentityCallback` is a function that will be called immediately before a [Create Identity wallet signature](https://xmtp.org/docs/concepts/account-signatures#sign-to-create-an-xmtp-identity) is requested from the user.                                                                                                                                                                                                     |
| preEnableIdentityCallback | `undefined`                                                                       | `preEnableIdentityCallback` is a function that will be called immediately before an [Enable Identity wallet signature](https://xmtp.org/docs/concepts/account-signatures#sign-to-enable-an-xmtp-identity) is requested from the user.                                                                                                                                                                                                    |

### Conversations

Most of the time, when interacting with the network, you'll want to do it through `conversations`. Conversations are between two wallets.

```ts
import { Client } from '@xmtp/xmtp-js'
// Create the client with a `Signer` from your application
const xmtp = await Client.create(wallet)
const conversations = xmtp.conversations
```

#### List existing conversations

You can get a list of all conversations that have one or more messages.

```ts
const allConversations = await xmtp.conversations.list()
// Say gm to everyone you've been chatting with
for (const conversation of allConversations) {
  console.log(`Saying GM to ${conversation.peerAddress}`)
  await conversation.send('gm')
}
```

These conversations include all conversations for a user **regardless of which app created the conversation.** This functionality provides the concept of an [interoperable inbox](https://xmtp.org/docs/concepts/interoperable-inbox), which enables a user to access all of their conversations in any app built with XMTP.

#### Listen for new conversations

You can also listen for new conversations being started in real-time. This will allow applications to display incoming messages from new contacts.

> **Warning**  
> This stream will continue infinitely. To end the stream you can either break from the loop, or call `await stream.return()`.

```ts
const stream = await xmtp.conversations.stream()
for await (const conversation of stream) {
  console.log(`New conversation started with ${conversation.peerAddress}`)
  // Say hello to your new friend
  await conversation.send('Hi there!')
  // Break from the loop to stop listening
  break
}
```

#### Start a new conversation

You can create a new conversation with any Ethereum address on the XMTP network.

```ts
const newConversation = await xmtp.conversations.newConversation(
  '0x3F11b27F323b62B159D2642964fa27C46C841897'
)
```

#### Send messages

To be able to send a message, the recipient must have already started their client at least once and consequently advertised their key bundle on the network. Messages are addressed using wallet addresses. The message payload can be a plain string, but other types of content can be supported through the use of `SendOptions` (see [Handle different types of content](https://github.com/xmtp/xmtp-js/blob/main/README.md#handle-different-types-of-content) for more details)

```ts
const conversation = await xmtp.conversations.newConversation(
  '0x3F11b27F323b62B159D2642964fa27C46C841897'
)
await conversation.send('Hello world')
```

#### List messages in a conversation

You can receive the complete message history in a conversation by calling `conversation.messages()`

```ts
for (const conversation of await xmtp.conversations.list()) {
  // All parameters are optional and can be omitted
  const opts = {
    // Only show messages from last 24 hours
    startTime: new Date(new Date().setDate(new Date().getDate() - 1)),
    endTime: new Date(),
  }
  const messagesInConversation = await conversation.messages(opts)
}
```

#### Listen for new messages in a conversation

You can listen for any new messages (incoming or outgoing) in a conversation by calling `conversation.streamMessages()`.

A successfully received message (that makes it through the decoding and decryption without throwing) can be trusted to be authentic, i.e. that it was sent by the owner of the `message.senderAddress` wallet and that it wasn't modified in transit. The `message.sent` timestamp can be trusted to have been set by the sender.

The Stream returned by the `stream` methods is an asynchronous iterator and as such usable by a for-await-of loop. Note however that it is by its nature infinite, so any looping construct used with it will not terminate, unless the termination is explicitly initiated (by breaking the loop or by an external call to `Stream.return()`)

```ts
const conversation = await xmtp.conversations.newConversation(
  '0x3F11b27F323b62B159D2642964fa27C46C841897'
)
for await (const message of await conversation.streamMessages()) {
  if (message.senderAddress === xmtp.address) {
    // This message was sent from me
    continue
  }
  console.log(`New message from ${message.senderAddress}: ${message.content}`)
}
```

#### Listen for new messages in all conversations

To listen for any new messages from _all_ conversations, use `conversations.streamAllMessages()`.

> **Note**  
> There is a chance this stream can miss messages if multiple new conversations are received in the time it takes to update the stream to include a new conversation.

```ts
for await (const message of await xmtp.conversations.streamAllMessages()) {
  if (message.senderAddress === xmtp.address) {
    // This message was sent from me
    continue
  }
  console.log(`New message from ${message.senderAddress}: ${message.content}`)
}
```

#### Check if an address is on the network

If you would like to check and see if a blockchain address is registered on the network before instantiating a client instance, you can use `Client.canMessage`.

```ts
import { Client } from '@xmtp/xmtp-js'

const isOnDevNetwork = await Client.canMessage(
  '0x3F11b27F323b62B159D2642964fa27C46C841897'
)
const isOnProdNetwork = await Client.canMessage(
  '0x3F11b27F323b62B159D2642964fa27C46C841897',
  { env: 'production' }
)
```

### Send a broadcast message

You can send a broadcast message (1:many message or announcement) with XMTP. The recipient sees the message as a DM from the sending wallet address.

For important information about sending broadcast messages, see [Best practices for broadcast messages](https://xmtp.org/docs/tutorials/broadcast#best-practices-for-broadcast-messages).

1. Use the bulk query `canMessage` method to identify the wallet addresses that are activated on the XMTP network.
2. Send the message to all of the activated wallet addresses.

For example:

```js
const ethers = require('ethers')
const { Client } = require('@xmtp/xmtp-js')

async function main() {
  //Create a random wallet for example purposes. On the frontend you should replace it with the user's wallet (metamask, rainbow, etc)
  const wallet = ethers.Wallet.createRandom()
  //Initialize the xmtp client
  const xmtp = await Client.create(wallet)

  //In this example we are going to broadcast to the GM_BOT wallet (already activated) and a random wallet (not activated)
  const GM_BOT = '0x937C0d4a6294cdfa575de17382c7076b579DC176'
  const test = ethers.Wallet.createRandom()
  const broadcasts_array = [GM_BOT, test.address]

  //Querying the activation status of the wallets
  const broadcasts_canMessage = await Client.canMessage(broadcasts_array)
  for (let i = 0; i < broadcasts_array.length; i++) {
    //Checking the activation status of each wallet
    const wallet = broadcasts_array[i]
    const canMessage = broadcasts_canMessage[i]
    if (broadcasts_canMessage[i]) {
      //If activated, start
      const conversation = await xmtp.conversations.newConversation(wallet)
      // Send a message
      const sent = await conversation.send('gm')
    }
  }
}
main()
```

### Handle different types of content

All send functions support `SendOptions` as an optional parameter. The `contentType` option allows specifying different types of content than the default simple string standard content type, which is identified with content type identifier `ContentTypeText`.

To learn more about content types, see [Content types with XMTP](https://xmtp.org/docs/concepts/content-types).

Support for other types of content can be added by registering additional `ContentCodecs` with the `Client`. Every codec is associated with a content type identifier, `ContentTypeId`, which is used to signal to the client which codec should be used to process the content that is being sent or received.

For example, see the [Codecs](https://github.com/xmtp/xmtp-js/tree/main/src/codecs) available in `xmtp-js`.

If there is a concern that the recipient may not be able to handle a non-standard content type, the sender can use the `contentFallback` option to provide a string that describes the content being sent. If the recipient fails to decode the original content, the fallback will replace it and can be used to inform the recipient what the original content was.

```ts
// Assuming we've loaded a fictional NumberCodec that can be used to encode numbers,
// and is identified with ContentTypeNumber, we can use it as follows.

xmtp.registerCodec:(new NumberCodec())
conversation.send(3.14, {
  contentType: ContentTypeNumber,
  contentFallback: 'sending you a pie'
})
```

As shown in the example above, you must provide a `contentFallback` value. Use it to provide an alt text-like description of the original content. Providing a `contentFallback` value enables clients that don't support the content type to still display something meaningful.

> **Caution**  
> If you don't provide a `contentFallback` value, clients that don't support the content type will display an empty message. This results in a poor user experience and breaks interoperability.

Additional codecs can be configured through the `ClientOptions` parameter of `Client.create`. The `codecs` option is a list of codec instances that should be added to the default set of codecs (currently only the `TextCodec`). If a codec is added for a content type that is already in the default set, it will replace the original codec.

```ts
// Adding support for `xmtp.org/composite` content type
import { CompositeCodec } from '@xmtp/xmtp-js'
const xmtp = Client.create(wallet, { codecs: [new CompositeCodec()] })
```

To learn more about how to build a custom content type, see [Build a custom content type](https://xmtp.org/docs/content-types/introduction#create-custom-content-types).

Custom codecs and content types may be proposed as interoperable standards through XRCs. To learn about the custom content type proposal process, see [XIP-5](https://github.com/xmtp/XIPs/blob/main/XIPs/xip-5-message-content-types.md).

### Compression

Message content can be optionally compressed using the `compression` option. The value of the option is the name of the compression algorithm to use. Currently supported are `gzip` and `deflate`. Compression is applied to the bytes produced by the content codec.

Content will be decompressed transparently on the receiving end. Note that `Client` enforces maximum content size. The default limit can be overridden through the `ClientOptions`. Consequently, a message that would expand beyond that limit on the receiving end will fail to decode.

```ts
import { Compression } from '@xmtp/xmtp-js'

conversation.send('#'.repeat(1000), {
  compression: Compression.COMPRESSION_DEFLATE,
})
```

### Manually handle private key storage

The SDK will handle key storage for the user by encrypting the private key bundle using a signature generated from the wallet, and storing the encrypted payload on the XMTP network. This can be awkward for some server-side applications, where you may only want to give the application access to the XMTP keys but not your wallet keys. Mobile applications may also want to store keys in a secure enclave rather than rely on decrypting the remote keys on the network each time the application starts up.

You can export the unencrypted key bundle using the static method `Client.getKeys`, save it somewhere secure, and then provide those keys at a later time to initialize a new client using the exported XMTP identity.

```ts
import { Client } from '@xmtp/xmtp-js'
// Get the keys using a valid Signer. Save them somewhere secure.
const keys = await Client.getKeys(wallet)
// Create a client using keys returned from getKeys
const client = await Client.create(null, { privateKeyOverride: keys })
```

The keys returned by `getKeys` should be treated with the utmost care as compromise of these keys will allow an attacker to impersonate the user on the XMTP network. Ensure these keys are stored somewhere secure and encrypted.

### Cache conversations

When running in a browser, conversations are cached in `LocalStorage` by default. Running `client.conversations.list()` will update that cache and persist the results to the browser's `LocalStorage`. The data stored in `LocalStorage` is encrypted and signed using the Keystore's identity key so that attackers cannot read the sensitive contents or tamper with them.

To disable this behavior, set the `persistConversations` client option to `false`.

```ts
const clientWithNoCache = await Client.create(wallet, {
  persistConversations: false,
})
```

<<<<<<< HEAD
## Group chat

![Status](https://img.shields.io/badge/Feature_Status-Alpha-red)

> **Important:**  
> This feature is in **alpha** status and ready for you to start experimenting with. We do **not** recommend using alpha features in production apps. Software in this status will change as we iterate based on feedback.

Use the information in this section to **experiment** with providing group chat in your app.

This section refers to both `GroupConversation` and `GroupChat`:

- `GroupConversation` is similar to `ConversationV1` or `ConversationV2` provided by the SDK. These conversations are just a way to send and receive messages.
- `GroupChat` is a wrapper around `GroupConversation` that knows about things like group chat titles, keeping the group chat member list in sync, and basically handling any richer features beyond just sending and receiving messages.

### Enable group chat for your Client

The first step is to enable group chat for your Client:

```ts
const creatorClient = await Client.create(yourSigner)
creatorClient.enableGroupChat()
```

This enables the following capabilities required for group chat:

- The client will be able to create group chats
- Group chats will be present in `client.conversations.list()`
- The client will understand group chat codecs such as `GroupChatMemberAdded` and `GroupChatTitleChanged`

### Create a group chat

Enable a user to create a group chat using `newGroupConversation` and adding member addresses to it:

```ts
const memberAddresses = [
  '0x194c31cAe1418D5256E8c58e0d08Aee1046C6Ed0',
  '0x937C0d4a6294cdfa575de17382c7076b579DC176',
]
const groupConversation =
  creatorClient.conversations.newGroupConversation(memberAddresses)
```

Assuming the other members of the group chat have clients with group chat enabled, they'll see the group chat in their conversation list.

### Send a message to a group chat

Enable a user to send a message to a group chat the same way you send messages to a 1:1 conversation:

```ts
await groupConversation.send('hello everyone')
```

### Load group chats

When you enabled group chat for your Client, you enabled group chats to be returned in `conversations.list()`:

```ts
const conversations = await creatorClient.conversations.list()
const conversation = conversations[0]

console.log(conversation.isGroup) // => true when it's a group conversation
```

### Enable a member to change the group chat title

Enable a member of a group chat to change the group chat title by sending a message with the `GroupChatTitleChanged` content type:

```ts
import { ContentTypeGroupChatTitleChanged } from '@xmtp/xmtp-js'
import type { GroupChatTitleChanged } from '@xmtp/xmtp-js'

const
```

### Manage group state with the `GroupChat` class

Use the `GroupChat` class to keep track of group state, such as the group chat title and member list:

```ts
const conversations = await creatorClient.conversations.list()
const conversation = conversations[0] // assume this conversation is a group conversation

const groupChat = new GroupChat(creatorClient, conversation)
```

You can also use the `GroupChat` class to change the group chat title and member list.

#### Change a group chat title

To change a group chat title, call `changeTitle` on a `GroupChat` instance:

```ts
await groupChat.changeTitle('The fun group')
```

This sends a message with the `GroupChatTitleChanged` content type to the group chat that clients can display. Clients can also use the message to update the group chat title on their end.

#### Add a group chat member

To add a group chat member, call `addMember` on a `GroupChat` instance:

```ts
await groupChat.addMember('0x194c31cAe1418D5256E8c58e0d08Aee1046C6Ed0')
```

This sends an invitation to the recipient address. It also sends a `GroupChatMemberAdded` message to the group chat that clients can display and use to update their group chat member lists.

#### Rebuild the group state

To rebuild the group state by replaying all messages in a group chat, call `rebuild()` on an instance of `GroupChat`:

```ts
const rebuiltAt = new Date()
await groupChat.rebuild()

// You can pass a date to rebuild to only rebuild state since that time
await groupChat.rebuild({ since: rebuiltAt })
```

For example, you'd do this the first time you load the group chat to make sure everything is up to date.

Group state update messages, like `GroupChatTitleChanged` and `GroupChatMemberAdded`, are sent alongside the actual messages sent by group members. This means that to load the current group state, you must traverse the entire group chat history at least once. This is one of the reasons why persisting messages locally is a performance best practice.

## 🏗 Breaking revisions
=======
## Breaking revisions
>>>>>>> f6ea27f0

Because `xmtp-js` is in active development, you should expect breaking revisions that might require you to adopt the latest SDK release to enable your app to continue working as expected.

XMTP communicates about breaking revisions in the [XMTP Discord community](https://discord.gg/xmtp), providing as much advance notice as possible. Additionally, breaking revisions in an `xmtp-js` release are described on the [Releases page](https://github.com/xmtp/xmtp-js/releases).

### Deprecation

Older versions of the SDK will eventually be deprecated, which means:

1. The network will not support and eventually actively reject connections from clients using deprecated versions.
2. Bugs will not be fixed in deprecated versions.

The following table provides the deprecation schedule.

| Announced  | Effective  | Minimum Version | Rationale                                                                                                         |
| ---------- | ---------- | --------------- | ----------------------------------------------------------------------------------------------------------------- |
| 2022-08-18 | 2022-11-08 | v6.0.0          | XMTP network will stop supporting the Waku/libp2p-based client interface in favor of the new gRPC-based interface |

Issues and PRs are welcome in accordance with our [contribution guidelines](https://github.com/xmtp/xmtp-js/blob/main/CONTRIBUTING.md).

## XMTP `production` and `dev` network environments

XMTP provides both `production` and `dev` network environments to support the development phases of your project.

The `production` and `dev` networks are completely separate and not interchangeable.
For example, for a given blockchain account address, its XMTP identity on `dev` network is completely distinct from its XMTP identity on the `production` network, as are the messages associated with these identities. In addition, XMTP identities and messages created on the `dev` network can't be accessed from or moved to the `production` network, and vice versa.

> **Important**  
> When you [create a client](https://github.com/xmtp/xmtp-js/blob/main/README.md#create-a-client), it connects to the XMTP `dev` environment by default. To learn how to use the `env` parameter to set your client's network environment, see [Configure the client](https://github.com/xmtp/xmtp-js/blob/main/README.md#configure-the-client).

The `env` parameter accepts one of three valid values: `dev`, `production`, or `local`. Here are some best practices for when to use each environment:

- `dev`: Use to have a client communicate with the `dev` network. As a best practice, set `env` to `dev` while developing and testing your app. Follow this best practice to isolate test messages to `dev` inboxes.

- `production`: Use to have a client communicate with the `production` network. As a best practice, set `env` to `production` when your app is serving real users. Follow this best practice to isolate messages between real-world users to `production` inboxes.

- `local`: Use to have a client communicate with an XMTP node you are running locally. For example, an XMTP node developer can set `env` to `local` to generate client traffic to test a node running locally.

The `production` network is configured to store messages indefinitely. XMTP may occasionally delete messages and keys from the `dev` network, and will provide advance notice in the [XMTP Discord community](https://discord.gg/xmtp).<|MERGE_RESOLUTION|>--- conflicted
+++ resolved
@@ -390,134 +390,7 @@
 })
 ```
 
-<<<<<<< HEAD
-## Group chat
-
-![Status](https://img.shields.io/badge/Feature_Status-Alpha-red)
-
-> **Important:**  
-> This feature is in **alpha** status and ready for you to start experimenting with. We do **not** recommend using alpha features in production apps. Software in this status will change as we iterate based on feedback.
-
-Use the information in this section to **experiment** with providing group chat in your app.
-
-This section refers to both `GroupConversation` and `GroupChat`:
-
-- `GroupConversation` is similar to `ConversationV1` or `ConversationV2` provided by the SDK. These conversations are just a way to send and receive messages.
-- `GroupChat` is a wrapper around `GroupConversation` that knows about things like group chat titles, keeping the group chat member list in sync, and basically handling any richer features beyond just sending and receiving messages.
-
-### Enable group chat for your Client
-
-The first step is to enable group chat for your Client:
-
-```ts
-const creatorClient = await Client.create(yourSigner)
-creatorClient.enableGroupChat()
-```
-
-This enables the following capabilities required for group chat:
-
-- The client will be able to create group chats
-- Group chats will be present in `client.conversations.list()`
-- The client will understand group chat codecs such as `GroupChatMemberAdded` and `GroupChatTitleChanged`
-
-### Create a group chat
-
-Enable a user to create a group chat using `newGroupConversation` and adding member addresses to it:
-
-```ts
-const memberAddresses = [
-  '0x194c31cAe1418D5256E8c58e0d08Aee1046C6Ed0',
-  '0x937C0d4a6294cdfa575de17382c7076b579DC176',
-]
-const groupConversation =
-  creatorClient.conversations.newGroupConversation(memberAddresses)
-```
-
-Assuming the other members of the group chat have clients with group chat enabled, they'll see the group chat in their conversation list.
-
-### Send a message to a group chat
-
-Enable a user to send a message to a group chat the same way you send messages to a 1:1 conversation:
-
-```ts
-await groupConversation.send('hello everyone')
-```
-
-### Load group chats
-
-When you enabled group chat for your Client, you enabled group chats to be returned in `conversations.list()`:
-
-```ts
-const conversations = await creatorClient.conversations.list()
-const conversation = conversations[0]
-
-console.log(conversation.isGroup) // => true when it's a group conversation
-```
-
-### Enable a member to change the group chat title
-
-Enable a member of a group chat to change the group chat title by sending a message with the `GroupChatTitleChanged` content type:
-
-```ts
-import { ContentTypeGroupChatTitleChanged } from '@xmtp/xmtp-js'
-import type { GroupChatTitleChanged } from '@xmtp/xmtp-js'
-
-const
-```
-
-### Manage group state with the `GroupChat` class
-
-Use the `GroupChat` class to keep track of group state, such as the group chat title and member list:
-
-```ts
-const conversations = await creatorClient.conversations.list()
-const conversation = conversations[0] // assume this conversation is a group conversation
-
-const groupChat = new GroupChat(creatorClient, conversation)
-```
-
-You can also use the `GroupChat` class to change the group chat title and member list.
-
-#### Change a group chat title
-
-To change a group chat title, call `changeTitle` on a `GroupChat` instance:
-
-```ts
-await groupChat.changeTitle('The fun group')
-```
-
-This sends a message with the `GroupChatTitleChanged` content type to the group chat that clients can display. Clients can also use the message to update the group chat title on their end.
-
-#### Add a group chat member
-
-To add a group chat member, call `addMember` on a `GroupChat` instance:
-
-```ts
-await groupChat.addMember('0x194c31cAe1418D5256E8c58e0d08Aee1046C6Ed0')
-```
-
-This sends an invitation to the recipient address. It also sends a `GroupChatMemberAdded` message to the group chat that clients can display and use to update their group chat member lists.
-
-#### Rebuild the group state
-
-To rebuild the group state by replaying all messages in a group chat, call `rebuild()` on an instance of `GroupChat`:
-
-```ts
-const rebuiltAt = new Date()
-await groupChat.rebuild()
-
-// You can pass a date to rebuild to only rebuild state since that time
-await groupChat.rebuild({ since: rebuiltAt })
-```
-
-For example, you'd do this the first time you load the group chat to make sure everything is up to date.
-
-Group state update messages, like `GroupChatTitleChanged` and `GroupChatMemberAdded`, are sent alongside the actual messages sent by group members. This means that to load the current group state, you must traverse the entire group chat history at least once. This is one of the reasons why persisting messages locally is a performance best practice.
-
-## 🏗 Breaking revisions
-=======
 ## Breaking revisions
->>>>>>> f6ea27f0
 
 Because `xmtp-js` is in active development, you should expect breaking revisions that might require you to adopt the latest SDK release to enable your app to continue working as expected.
 
