--- conflicted
+++ resolved
@@ -78,20 +78,12 @@
       {
         "name": "beta",
         "prerelease": true
-      },
-      {
-        "name": "snap",
-        "prerelease": true
       }
     ]
   },
   "dependencies": {
     "@noble/secp256k1": "^1.5.2",
-<<<<<<< HEAD
-    "@xmtp/proto": "^3.26.0",
-=======
     "@xmtp/proto": "^3.28.0-beta.1",
->>>>>>> 36f408d6
     "async-mutex": "^0.4.0",
     "elliptic": "^6.5.4",
     "ethers": "^5.5.3",
@@ -100,7 +92,6 @@
   "devDependencies": {
     "@commitlint/cli": "^16.1.0",
     "@commitlint/config-conventional": "^16.0.0",
-    "@metamask/providers": "^11.1.0",
     "@types/benchmark": "^2.1.2",
     "@types/bl": "^5.0.2",
     "@types/callback-to-async-iterator": "^1.1.4",
