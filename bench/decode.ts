--- conflicted
+++ resolved
@@ -2,7 +2,7 @@
   ConversationV1,
   ConversationV2,
 } from './../src/conversations/Conversation'
-import { encodeV1Message } from '../src/Message'
+import { MessageV1 } from '../src/Message'
 import { newLocalHostClient } from '../test/helpers'
 import { SignedPublicKeyBundle } from '../src/crypto'
 import {
@@ -22,15 +22,9 @@
       const bob = await newPrivateKeyBundle()
 
       const message = randomBytes(size)
-<<<<<<< HEAD
-      const encodedMessage = await encodeV1Message(
-        alice.keystore,
-        message,
-=======
       const encodedMessage = await MessageV1.encode(
         alice.keystore,
         await alice.encodeContent(message),
->>>>>>> bd7bc86f
         alice.publicKeyBundle,
         bob.getPublicKeyBundle(),
         new Date()
