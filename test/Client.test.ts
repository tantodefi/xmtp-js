import assert from 'assert'
import {
  newWallet,
  newLocalHostClient,
  newDevClient,
  waitForUserContact,
  newLocalHostClientWithCustomWallet,
  sleep,
} from './helpers'
import { buildUserContactTopic } from '../src/utils'
import Client, { ClientOptions } from '../src/Client'
<<<<<<< HEAD
import { Compression } from '../src'
=======
import { Compression, Signer } from '../src'
import { content as proto } from '@xmtp/proto'
import { InMemoryKeystore } from '../src/keystore'
>>>>>>> fb4883cf
import NetworkKeyManager from '../src/keystore/providers/NetworkKeyManager'
import TopicPersistence from '../src/keystore/persistence/TopicPersistence'
import { PrivateKeyBundleV1 } from '../src/crypto'
import { Wallet } from 'ethers'
import { NetworkKeystoreProvider } from '../src/keystore/providers'

type TestCase = {
  name: string
  newClient: (opts?: Partial<ClientOptions>) => Promise<Client>
}

describe('Client', () => {
  const tests: TestCase[] = [
    {
      name: 'local host node',
      newClient: newLocalHostClient,
    },
    {
      name: 'local host node with non-ethers wallet',
      newClient: newLocalHostClientWithCustomWallet,
    },
  ]

  if (process.env.CI || process.env.TESTNET) {
    tests.push({
      name: 'dev',
      newClient: newDevClient,
    })
  }
  tests.forEach((testCase) => {
    describe(testCase.name, () => {
      let alice: Client, bob: Client

      beforeEach(async () => {
        alice = await testCase.newClient({ publishLegacyContact: true })
        bob = await testCase.newClient({ publishLegacyContact: true })
        await waitForUserContact(alice, alice)
        await waitForUserContact(bob, bob)
      })

      it('user contacts published', async () => {
        const alicePublic = await alice.getUserContact(alice.address)
        assert.deepEqual(alice.publicKeyBundle, alicePublic)
        const bobPublic = await bob.getUserContact(bob.address)
        assert.deepEqual(bob.publicKeyBundle, bobPublic)
      })

      it('user contacts are filtered to valid contacts', async () => {
        // publish bob's keys to alice's contact topic
        const bobPublic = bob.publicKeyBundle
        await alice.publishEnvelopes([
          {
            message: bobPublic.toBytes(),
            contentTopic: buildUserContactTopic(alice.address),
          },
        ])
        const alicePublic = await alice.getUserContact(alice.address)
        assert.deepEqual(alice.publicKeyBundle, alicePublic)
      })

      it('Check address can be sent to', async () => {
        const can_mesg_a = await alice.canMessage('NOT AN ADDRESS')
        assert.equal(can_mesg_a, false)

        const can_mesg_b = await alice.canMessage(bob.address)
        assert.equal(can_mesg_b, true)

        const lower = await alice.canMessage(bob.address.toLowerCase())
        assert.equal(lower, true)
      })
    })
  })
})

describe('bootstrapping', () => {
  let alice: Wallet

  beforeEach(async () => {
    alice = newWallet()
  })

  it('can bootstrap with a new wallet and persist the private key bundle', async () => {
    const client = await Client.create(alice, { env: 'local' })
    const manager = new NetworkKeyManager(
      alice,
      new TopicPersistence(client.apiClient)
    )
    const loadedBundle = await manager.loadPrivateKeyBundle()
    expect(loadedBundle).toBeInstanceOf(PrivateKeyBundleV1)
    expect(
      loadedBundle?.identityKey.publicKey.walletSignatureAddress()
    ).toEqual(alice.address)
  })

  it('fails to load if no valid keystore provider is available', async () => {
    expect(
      Client.create(alice, { env: 'local', keystoreProviders: [] })
    ).rejects.toThrow('No keystore providers available')
  })

  it('is able to bootstrap from the network', async () => {
    const opts: Partial<ClientOptions> = { env: 'local' }
    // Create with the default keystore providers to ensure bootstrapping
    const firstClient = await Client.create(alice, opts)

    const secondClient = await Client.create(alice, {
      ...opts,
      keystoreProviders: [new NetworkKeystoreProvider()],
    })
    expect(secondClient).toBeInstanceOf(Client)
    expect(secondClient.address).toEqual(firstClient.address)
  })

  it('is able to bootstrap from a predefined private key', async () => {
    const opts: Partial<ClientOptions> = { env: 'local' }
    const keys = await Client.getKeys(alice, opts)

    const client = await Client.create(null, {
      ...opts,
      privateKeyOverride: keys,
    })
    expect(client.address).toEqual(alice.address)
  })
})

describe('skipContactPublishing', () => {
  it('skips publishing when flag is set to true', async () => {
    const alice = newWallet()
    await Client.create(alice, { skipContactPublishing: true, env: 'local' })
    expect(await Client.canMessage(alice.address, { env: 'local' })).toBeFalsy()
  })

  it('publishes contact when flag is false', async () => {
    const alice = newWallet()
    await Client.create(alice, { skipContactPublishing: false, env: 'local' })
    expect(
      await Client.canMessage(alice.address, { env: 'local' })
    ).toBeTruthy()
  })
})

describe('encodeContent', () => {
  it('passes deflate compression option through properly', async function () {
    const c = await newLocalHostClient()
    const utf8Encode = new TextEncoder()
    const uncompressed = utf8Encode.encode('hello world '.repeat(20))

    const compressed = Uint8Array.from([
      10, 18, 10, 8, 120, 109, 116, 112, 46, 111, 114, 103, 18, 4, 116, 101,
      120, 116, 24, 1, 18, 17, 10, 8, 101, 110, 99, 111, 100, 105, 110, 103, 18,
      5, 85, 84, 70, 45, 56, 40, 0, 34, 45, 120, 156, 51, 52, 48, 209, 49, 52,
      48, 4, 98, 11, 8, 54, 52, 212, 49, 54, 2, 82, 150, 96, 166, 161, 161, 9,
      84, 202, 0, 44, 60, 170, 122, 84, 245, 168, 106, 218, 171, 6, 0, 139, 43,
      173, 229,
    ])

    const payload = await c.encodeContent(uncompressed, {
      compression: Compression.COMPRESSION_DEFLATE,
    })
    assert.deepEqual(Uint8Array.from(payload), compressed)
  })
})

describe('canMessage', () => {
  it('can confirm a user is on the network statically', async () => {
    const registeredClient = await newLocalHostClient()
    await waitForUserContact(registeredClient, registeredClient)
    const canMessageRegisteredClient = await Client.canMessage(
      registeredClient.address,
      {
        env: 'local',
      }
    )
    expect(canMessageRegisteredClient).toBeTruthy()

    const canMessageUnregisteredClient = await Client.canMessage(
      newWallet().address,
      { env: 'local' }
    )
    expect(canMessageUnregisteredClient).toBeFalsy()
  })
})

describe('canMessageBatch', () => {
  it('can confirm multiple users are on the network statically', async () => {
    // Create 10 registered clients
    const registeredClients = await Promise.all(
      Array.from({ length: 10 }, () => newLocalHostClient())
    )
    // Wait for all clients to be registered
    await Promise.all(
      registeredClients.map((client) => waitForUserContact(client, client))
    )
    // Now call canMessage with all of the peerAddresses
    const canMessageRegisteredClients = await Client.canMessage(
      registeredClients.map((client) => client.address),
      {
        env: 'local',
      }
    )
    // Expect all of the clients to be registered, so response should be all True
    expect(canMessageRegisteredClients).toEqual(
      registeredClients.map(() => true)
    )

    const canMessageUnregisteredClient = await Client.canMessage(
      [newWallet().address],
      { env: 'local' }
    )
    expect(canMessageUnregisteredClient).toEqual([false])
  })
})

describe('canMessageMultipleBatches', () => {
  it('can confirm many multiple users are on the network statically', async () => {
    const registeredClients = await Promise.all(
      Array.from({ length: 10 }, () => newLocalHostClient())
    )
    // Wait for all clients to be registered
    await Promise.all(
      registeredClients.map((client) => waitForUserContact(client, client))
    )
    // Repeat registeredClients 8 times to arrive at 80 addresses
    const initialPeerAddresses = registeredClients.map(
      (client) => client.address
    )
    const repeatedPeerAddresses: string[] = []
    for (let i = 0; i < 8; i++) {
      repeatedPeerAddresses.push(...initialPeerAddresses)
    }
    // Add 5 fake addresses
    repeatedPeerAddresses.push(
      ...Array.from(
        { length: 5 },
        () => '0x0000000000000000000000000000000000000000'
      )
    )

    // Now call canMessage with all of the peerAddresses
    const canMessageRegisteredClients = await Client.canMessage(
      repeatedPeerAddresses,
      {
        env: 'local',
      }
    )
    // Expect 80 True and 5 False
    expect(canMessageRegisteredClients).toEqual(
      Array.from({ length: 80 }, () => true).concat(
        Array.from({ length: 5 }, () => false)
      )
    )
  })
})

describe('publishEnvelopes', () => {
  it('can send a valid envelope', async () => {
    const c = await newLocalHostClient()
    const envelope = {
      contentTopic: '/xmtp/0/foo/proto',
      message: new TextEncoder().encode('hello world'),
      timestamp: new Date(),
    }
    await c.publishEnvelopes([envelope])
  })

  it('rejects with invalid envelopes', async () => {
    const c = await newLocalHostClient()
    // Set a bogus authenticator so we can have failing tests
    c.apiClient.setAuthenticator({
      // @ts-ignore-next-line
      createToken: async () => ({
        toBase64: () => 'derp!',
      }),
    })
    const envelope = {
      contentTopic: buildUserContactTopic(c.address),
      message: new TextEncoder().encode('hello world'),
      timestamp: new Date(),
    }

    // `expect(promise).rejects.toThrow` fails but this works.
    // Would love to understand why
    try {
      await c.publishEnvelopes([envelope])
    } catch (e) {
      return
    }
    fail('Expected error')
  })
})

describe('ClientOptions', () => {
  const tests = [
    {
      name: 'local docker node',
      newClient: newLocalHostClient,
    },
  ]
  if (process.env.CI || process.env.TESTNET) {
    tests.push({
      name: 'dev',
      newClient: newDevClient,
    })
  }
  tests.forEach((testCase) => {
    it('Default/empty options', async () => {
      const c = await testCase.newClient()
    })

    it('Partial specification', async () => {
      const c = await testCase.newClient({
        persistConversations: true,
      })
    })
  })
})<|MERGE_RESOLUTION|>--- conflicted
+++ resolved
@@ -9,13 +9,7 @@
 } from './helpers'
 import { buildUserContactTopic } from '../src/utils'
 import Client, { ClientOptions } from '../src/Client'
-<<<<<<< HEAD
 import { Compression } from '../src'
-=======
-import { Compression, Signer } from '../src'
-import { content as proto } from '@xmtp/proto'
-import { InMemoryKeystore } from '../src/keystore'
->>>>>>> fb4883cf
 import NetworkKeyManager from '../src/keystore/providers/NetworkKeyManager'
 import TopicPersistence from '../src/keystore/persistence/TopicPersistence'
 import { PrivateKeyBundleV1 } from '../src/crypto'
