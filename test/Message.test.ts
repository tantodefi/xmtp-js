--- conflicted
+++ resolved
@@ -1,7 +1,7 @@
 import assert from 'assert'
 import { keystore } from '@xmtp/proto'
 import { newWallet } from './helpers'
-import { decryptV1Message, encodeV1Message, MessageV1 } from '../src/Message'
+import { MessageV1 } from '../src/Message'
 import { PrivateKeyBundleV1 } from '../src/crypto/PrivateKeyBundle'
 import { bytesToHex } from '../src/crypto/utils'
 import { sha256 } from '../src/crypto/encryption'
@@ -25,11 +25,7 @@
     const content = new TextEncoder().encode('Yo!')
     const aliceKeystore = new InMemoryKeystore(alice, new InviteStore())
 
-<<<<<<< HEAD
-    const msg1 = await encodeV1Message(
-=======
     const msg1 = await MessageV1.encode(
->>>>>>> bd7bc86f
       aliceKeystore,
       content,
       alicePub,
@@ -39,28 +35,16 @@
 
     assert.equal(msg1.senderAddress, aliceWallet.address)
     assert.equal(msg1.recipientAddress, bobWalletAddress)
-<<<<<<< HEAD
-    const decrypted = await decryptV1Message(
-      aliceKeystore,
-      msg1,
-=======
     const decrypted = await msg1.decrypt(
       aliceKeystore,
->>>>>>> bd7bc86f
       alice.getPublicKeyBundle()
     )
     assert.deepEqual(decrypted, content)
 
-    // // Bob decodes message from Alice
+    // Bob decodes message from Alice
     const msg2 = await MessageV1.fromBytes(msg1.toBytes())
-<<<<<<< HEAD
-    const msg2Decrypted = await decryptV1Message(
-      bobKeystore,
-      msg2,
-=======
     const msg2Decrypted = await msg2.decrypt(
       bobKeystore,
->>>>>>> bd7bc86f
       bob.getPublicKeyBundle()
     )
     assert.deepEqual(msg2Decrypted, decrypted)
@@ -74,11 +58,7 @@
     const eve = await PrivateKeyBundleV1.generate(newWallet())
     const aliceKeystore = new InMemoryKeystore(alice, new InviteStore())
     const eveKeystore = new InMemoryKeystore(eve, new InviteStore())
-<<<<<<< HEAD
-    const msg = await encodeV1Message(
-=======
     const msg = await MessageV1.encode(
->>>>>>> bd7bc86f
       aliceKeystore,
       new TextEncoder().encode('Hi'),
       alice.getPublicKeyBundle(),
@@ -86,23 +66,8 @@
       new Date()
     )
     assert.ok(!msg.error)
-<<<<<<< HEAD
-    const eveResult = decryptV1Message(
-      eveKeystore,
-      msg,
-      eve.getPublicKeyBundle()
-    )
-    expect(eveResult).rejects.toThrow(KeystoreError)
-    // expect(eveResult).rejects.toThrow(
-    //   new KeystoreError(
-    //     keystore.ErrorCode.ERROR_CODE_NO_MATCHING_PREKEY,
-    //     'No matching prekey'
-    //   )
-    // )
-=======
     const eveResult = msg.decrypt(eveKeystore, eve.getPublicKeyBundle())
     expect(eveResult).rejects.toThrow(KeystoreError)
->>>>>>> bd7bc86f
   })
 
   it('Message create throws error for sender without wallet', async () => {
@@ -111,11 +76,7 @@
     const keystore = new InMemoryKeystore(bob, new InviteStore())
 
     expect(
-<<<<<<< HEAD
-      encodeV1Message(
-=======
       MessageV1.encode(
->>>>>>> bd7bc86f
         keystore,
         new TextEncoder().encode('hi'),
         alice.getPublicKeyBundle(),
@@ -129,11 +90,7 @@
     const alice = await PrivateKeyBundleV1.generate(newWallet())
     const bob = await PrivateKeyBundleV1.generate()
     const keystore = new InMemoryKeystore(alice, new InviteStore())
-<<<<<<< HEAD
-    const msg = await encodeV1Message(
-=======
     const msg = await MessageV1.encode(
->>>>>>> bd7bc86f
       keystore,
       new TextEncoder().encode('hi'),
       alice.getPublicKeyBundle(),
@@ -149,11 +106,7 @@
   it('id returns bytes as hex string of sha256 hash', async () => {
     const alice = await PrivateKeyBundleV1.generate(newWallet())
     const keystore = new InMemoryKeystore(alice, new InviteStore())
-<<<<<<< HEAD
-    const msg = await encodeV1Message(
-=======
     const msg = await MessageV1.encode(
->>>>>>> bd7bc86f
       keystore,
       new TextEncoder().encode('hi'),
       alice.getPublicKeyBundle(),
