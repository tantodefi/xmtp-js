import { keystore, privateKey } from '@xmtp/proto'
import { randomBytes } from './../../bench/helpers'
import { InvitationContext } from './../../src/Invitation'
import { MessageV1 } from './../../src/Message'
import {
  PrivateKeyBundleV1,
  SignedPublicKeyBundle,
  PrivateKeyBundleV2,
} from '../../src/crypto'
import { decryptV1 } from '../../src/keystore/encryption'
import { KeystoreError } from '../../src/keystore/errors'
import InMemoryKeystore from '../../src/keystore/InMemoryKeystore'
import { equalBytes } from '../../src/crypto/utils'
import { InvitationV1, SealedInvitation } from '../../src/Invitation'
import { buildProtoEnvelope, newWallet } from '../helpers'
import { dateToNs, nsToDate } from '../../src/utils/date'
import { InMemoryPersistence } from '../../src/keystore/persistence'
import Token from '../../src/authn/Token'
import Long from 'long'
import { CreateInviteResponse } from '@xmtp/proto/ts/dist/types/keystore_api/v1/keystore.pb'
import { ethers } from 'ethers'

describe('InMemoryKeystore', () => {
  let aliceKeys: PrivateKeyBundleV1
  let aliceKeystore: InMemoryKeystore
  let bobKeys: PrivateKeyBundleV1
  let bobKeystore: InMemoryKeystore

  beforeEach(async () => {
    aliceKeys = await PrivateKeyBundleV1.generate(newWallet())
    aliceKeystore = await InMemoryKeystore.create(
      aliceKeys,
      InMemoryPersistence.create()
    )
    bobKeys = await PrivateKeyBundleV1.generate(newWallet())
    bobKeystore = await InMemoryKeystore.create(
      bobKeys,
      InMemoryPersistence.create()
    )
  })

  const buildInvite = async (context?: InvitationContext) => {
    const invite = InvitationV1.createRandom(context)
    const created = new Date()
    const sealed = await SealedInvitation.createV1({
      sender: PrivateKeyBundleV2.fromLegacyBundle(aliceKeys),
      recipient: SignedPublicKeyBundle.fromLegacyBundle(
        bobKeys.getPublicKeyBundle()
      ),
      invitation: invite,
      created,
    })

    return { invite, created, sealed }
  }

  describe('encryptV1', () => {
    it('can encrypt a batch of valid messages', async () => {
      const messages = Array.from({ length: 10 }, (v: unknown, i: number) =>
        new TextEncoder().encode(`message ${i}`)
      )

      const headerBytes = new Uint8Array(10)

      const req = messages.map((msg) => ({
        recipient: bobKeys.getPublicKeyBundle(),
        payload: msg,
        headerBytes,
      }))

      const res = await aliceKeystore.encryptV1({ requests: req })
      expect(res.responses).toHaveLength(req.length)
      for (const { error, result } of res.responses) {
        if (error || !result) {
          throw error
        }
        const encrypted = result!.encrypted
        if (!encrypted) {
          throw new Error('No encrypted result')
        }

        expect(result.encrypted?.aes256GcmHkdfSha256?.gcmNonce).toBeTruthy()
        expect(result.encrypted?.aes256GcmHkdfSha256?.hkdfSalt).toBeTruthy()
        expect(result.encrypted?.aes256GcmHkdfSha256?.payload).toBeTruthy()
        // Ensure decryption doesn't throw
        await decryptV1(
          aliceKeys,
          bobKeys.getPublicKeyBundle(),
          encrypted,
          headerBytes,
          true
        )
      }
    })

    it('fails to encrypt with invalid params', async () => {
      const requests = [
        {
          recipient: {},
          payload: new Uint8Array(10),
          headerBytes: new Uint8Array(10),
        },
      ]

      // @ts-expect-error
      const res = await aliceKeystore.encryptV1({ requests })

      expect(res.responses).toHaveLength(requests.length)
      expect(res.responses[0]).toHaveProperty('error')
      expect(res.responses[0].error).toHaveProperty('code')
    })
  })

  describe('decryptV1', () => {
    it('can decrypt a valid message', async () => {
      const msg = new TextEncoder().encode('Hello, world!')
      const peerKeys = bobKeys.getPublicKeyBundle()
      const message = await MessageV1.encode(
        aliceKeystore,
        msg,
        aliceKeys.getPublicKeyBundle(),
        peerKeys,
        new Date()
      )

      const requests = [
        {
          payload: message.ciphertext,
          peerKeys,
          headerBytes: message.headerBytes,
          isSender: true,
        },
      ]

      const { responses } = await aliceKeystore.decryptV1({ requests })

      expect(responses).toHaveLength(requests.length)
      if (responses[0].error) {
        throw responses[0].error
      }

      expect(equalBytes(responses[0]!.result!.decrypted, msg)).toBe(true)
    })

    it('fails to decrypt an invalid message', async () => {
      const msg = new TextEncoder().encode('Hello, world!')
      const charlieKeys = await PrivateKeyBundleV1.generate(newWallet())
      const message = await MessageV1.encode(
        bobKeystore,
        msg,
        bobKeys.getPublicKeyBundle(),
        charlieKeys.getPublicKeyBundle(),
        new Date()
      )

      const requests = [
        {
          payload: message.ciphertext,
          peerKeys: bobKeys.getPublicKeyBundle(),
          headerBytes: message.headerBytes,
          isSender: true,
        },
      ]

      const { responses } = await aliceKeystore.decryptV1({ requests })

      expect(responses).toHaveLength(requests.length)

      if (!responses[0].error) {
        throw new Error('should have errored')
      }
    })
  })

  describe('createInvite', () => {
    it('creates a valid invite with no context', async () => {
      const recipient = SignedPublicKeyBundle.fromLegacyBundle(
        bobKeys.getPublicKeyBundle()
      )
      const createdNs = dateToNs(new Date())
      const response = await aliceKeystore.createInvite({
        recipient,
        createdNs,
        context: undefined,
      })

      expect(response.conversation?.topic).toBeTruthy()
      expect(response.conversation?.context).toBeUndefined()
      expect(response.conversation?.createdNs.equals(createdNs)).toBeTruthy()
      expect(response.payload).toBeInstanceOf(Uint8Array)
    })

    it('creates a valid invite with context', async () => {
      const recipient = SignedPublicKeyBundle.fromLegacyBundle(
        bobKeys.getPublicKeyBundle()
      )
      const createdNs = dateToNs(new Date())
      const context = { conversationId: 'xmtp.org/foo', metadata: {} }
      const response = await aliceKeystore.createInvite({
        recipient,
        createdNs,
        context,
      })

      expect(response.conversation?.topic).toBeTruthy()
      expect(response.conversation?.context).toEqual(context)
    })

    it('throws if an invalid recipient is included', async () => {
      const createdNs = dateToNs(new Date())
      await expect(async () => {
        await aliceKeystore.createInvite({
          recipient: {} as any,
          createdNs,
          context: undefined,
        })
      }).rejects.toThrow(KeystoreError)
    })
  })

  describe('saveInvites', () => {
    it('can save a batch of valid envelopes', async () => {
      const keystore = aliceKeystore
      const { invite, created, sealed } = await buildInvite()

      const sealedBytes = sealed.toBytes()
      const envelope = buildProtoEnvelope(sealedBytes, 'foo', created)
      const { responses } = await keystore.saveInvites({
        requests: [envelope],
      })

<<<<<<< HEAD
        expect(responses).toHaveLength(1)
        const firstResult = responses[0]
        if (firstResult.error) {
          throw firstResult.error
        }
        expect(
          nsToDate(firstResult.result!.conversation!.createdNs).getTime()
        ).toEqual(created.getTime())
        expect(firstResult.result!.conversation!.topic).toEqual(invite.topic)
        expect(firstResult.result!.conversation?.context).toBeUndefined()

        const conversations = (await keystore.getV2Conversations())
          .conversations
        expect(conversations).toHaveLength(1)
        expect(conversations[0].topic).toBe(invite.topic)
=======
      expect(responses).toHaveLength(1)
      const firstResult = responses[0]
      if (firstResult.error) {
        throw firstResult.error
>>>>>>> 36f408d6
      }
      expect(
        nsToDate(firstResult.result!.conversation!.createdNs).getTime()
      ).toEqual(created.getTime())
      expect(firstResult.result!.conversation!.topic).toEqual(invite.topic)
      expect(firstResult.result!.conversation?.context).toBeUndefined()

      const conversations = await keystore.getV2Conversations()
      expect(conversations).toHaveLength(1)
      expect(conversations[0].topic).toBe(invite.topic)
    })

    it('can save received invites', async () => {
      const { created, sealed } = await buildInvite()

      const sealedBytes = sealed.toBytes()
      const envelope = buildProtoEnvelope(sealedBytes, 'foo', created)

      const {
        responses: [aliceResponse],
      } = await aliceKeystore.saveInvites({
        requests: [envelope],
      })
      if (aliceResponse.error) {
        throw aliceResponse
      }

      const aliceConversations = (await aliceKeystore.getV2Conversations())
        .conversations
      expect(aliceConversations).toHaveLength(1)

      const {
        responses: [bobResponse],
      } = await bobKeystore.saveInvites({ requests: [envelope] })
      if (bobResponse.error) {
        throw bobResponse
      }

      const bobConversations = (await bobKeystore.getV2Conversations())
        .conversations
      expect(bobConversations).toHaveLength(1)
    })

    it('ignores bad envelopes', async () => {
      const conversationId = 'xmtp.org/foo'
      const { invite, created, sealed } = await buildInvite({
        conversationId,
        metadata: {},
      })
      const envelopes = [
        buildProtoEnvelope(new Uint8Array(10), 'bar', new Date()),
        buildProtoEnvelope(sealed.toBytes(), 'foo', created),
      ]

      const response = await bobKeystore.saveInvites({ requests: envelopes })
      expect(response.responses).toHaveLength(2)

      const {
        responses: [firstResult, secondResult],
      } = response

      if (!firstResult.error) {
        fail('should have errored')
      }
      expect(firstResult.error.code).toBeTruthy()

      if (secondResult.error) {
        fail('should not have errored')
      }

      expect(
        secondResult.result?.conversation?.createdNs.equals(dateToNs(created))
      ).toBeTruthy()
      expect(secondResult.result?.conversation?.topic).toEqual(invite.topic)
      expect(
        secondResult.result?.conversation?.context?.conversationId
      ).toEqual(conversationId)
    })
  })

  describe('encryptV2/decryptV2', () => {
    it('encrypts using a saved envelope', async () => {
      const keystore = aliceKeystore
      const { invite, created, sealed } = await buildInvite()

      const sealedBytes = sealed.toBytes()
      const envelope = buildProtoEnvelope(sealedBytes, 'foo', created)
      await keystore.saveInvites({ requests: [envelope] })

      const payload = new TextEncoder().encode('Hello, world!')
      const headerBytes = new Uint8Array(10)

      const {
        responses: [encrypted],
      } = await keystore.encryptV2({
        requests: [
          {
            contentTopic: invite.topic,
            payload,
            headerBytes,
          },
        ],
      })

      if (encrypted.error) {
        throw encrypted
      }

      expect(encrypted.result?.encrypted).toBeTruthy()
    })

    it('round trips using a created invite', async () => {
      const recipient = SignedPublicKeyBundle.fromLegacyBundle(
        bobKeys.getPublicKeyBundle()
      )
      const createdNs = dateToNs(new Date())
      const response = await aliceKeystore.createInvite({
        recipient,
        createdNs,
        context: undefined,
      })

      const payload = new TextEncoder().encode('Hello, world!')
      const headerBytes = new Uint8Array(10)

      const {
        responses: [encrypted],
      } = await aliceKeystore.encryptV2({
        requests: [
          {
            contentTopic: response.conversation!.topic,
            payload,
            headerBytes,
          },
        ],
      })

      if (encrypted.error) {
        throw encrypted.error
      }

      expect(encrypted.result?.encrypted).toBeTruthy()

      const {
        responses: [decrypted],
      } = await aliceKeystore.decryptV2({
        requests: [
          {
            payload: encrypted.result?.encrypted,
            headerBytes,
            contentTopic: response.conversation!.topic,
          },
        ],
      })

      if (decrypted.error) {
        throw decrypted.error
      }

      expect(equalBytes(payload, decrypted.result!.decrypted)).toBeTruthy()
    })
  })

  describe('SignDigest', () => {
    it('signs a valid digest with the identity key', async () => {
      const digest = randomBytes(32)
      const signature = await aliceKeystore.signDigest({
        digest,
        identityKey: true,
        prekeyIndex: undefined,
      })
      expect(signature).toEqual(await aliceKeys.identityKey.sign(digest))
    })

    it('rejects an invalid digest', async () => {
      const digest = new Uint8Array(0)
      await expect(
        aliceKeystore.signDigest({
          digest,
          identityKey: true,
          prekeyIndex: undefined,
        })
      ).rejects.toThrow()
    })

    it('signs a valid digest with a specified prekey', async () => {
      const digest = randomBytes(32)
      const signature = await aliceKeystore.signDigest({
        digest,
        identityKey: false,
        prekeyIndex: 0,
      })
      expect(signature).toEqual(await aliceKeys.preKeys[0].sign(digest))
    })

    it('rejects signing with an invalid prekey index', async () => {
      const digest = randomBytes(32)
      await expect(
        aliceKeystore.signDigest({
          digest,
          identityKey: false,
          prekeyIndex: 100,
        })
      ).rejects.toThrow(
        new KeystoreError(
          keystore.ErrorCode.ERROR_CODE_NO_MATCHING_PREKEY,
          'no prekey found'
        )
      )
    })
  })

  describe('getV2Conversations', () => {
    it('correctly sorts conversations', async () => {
      const baseTime = new Date()
      const timestamps = Array.from(
        { length: 25 },
        (_, i) => new Date(baseTime.getTime() + i)
      )

      // Shuffle the order they go into the store
      const shuffled = [...timestamps].sort(() => Math.random() - 0.5)

      await Promise.all(
        shuffled.map(async (createdAt) => {
          let keys = await PrivateKeyBundleV1.generate(newWallet())

          const recipient = SignedPublicKeyBundle.fromLegacyBundle(
            keys.getPublicKeyBundle()
          )

          return aliceKeystore.createInvite({
            recipient,
            createdNs: dateToNs(createdAt),
            context: undefined,
          })
        })
      )

      const convos = (await aliceKeystore.getV2Conversations()).conversations
      let lastCreated = Long.fromNumber(0)
      for (let i = 0; i < convos.length; i++) {
        expect(convos[i].createdNs.equals(dateToNs(timestamps[i]))).toBeTruthy()
        expect(convos[i].createdNs.greaterThanOrEqual(lastCreated)).toBeTruthy()
        lastCreated = convos[i].createdNs
      }
    })

    it('uses deterministic topic', async () => {
      const recipient = SignedPublicKeyBundle.fromLegacyBundle(
        bobKeys.getPublicKeyBundle()
      )
      const baseTime = new Date()
      const timestamps = Array.from(
        { length: 25 },
        (_, i) => new Date(baseTime.getTime() + i)
      )

      // Shuffle the order they go into the store
      const shuffled = [...timestamps].sort(() => Math.random() - 0.5)

      const responses: CreateInviteResponse[] = []
      await Promise.all(
        shuffled.map(async (createdAt) => {
          const response = await aliceKeystore.createInvite({
            recipient,
            createdNs: dateToNs(createdAt),
            context: undefined,
          })

          responses.push(response)

          return response
        })
      )

      const firstResponse: CreateInviteResponse = responses[0]
      const topicName = firstResponse.conversation!.topic

      expect(topicName).toMatch(/^[\x00-\x7F]+$/)

      expect(
        responses.filter((response, index, array) => {
          return response.conversation!.topic === topicName
        })
      ).toHaveLength(25)
    })

    it('generates known deterministic topic', async () => {
      aliceKeys = new PrivateKeyBundleV1(
        privateKey.PrivateKeyBundle.decode(
          ethers.utils.arrayify(
            '0x0a8a030ac20108c192a3f7923112220a2068d2eb2ef8c50c4916b42ce638c5610e44ff4eb3ecb098' +
              'c9dacf032625c72f101a940108c192a3f7923112460a440a40fc9822283078c323c9319c45e60ab4' +
              '2c65f6e1744ed8c23c52728d456d33422824c98d307e8b1c86a26826578523ba15fe6f04a17fca17' +
              '6664ee8017ec8ba59310011a430a410498dc2315dd45d99f5e900a071e7b56142de344540f07fbc7' +
              '3a0f9a5d5df6b52eb85db06a3825988ab5e04746bc221fcdf5310a44d9523009546d4bfbfbb89cfb' +
              '12c20108eb92a3f7923112220a20788be9da8e1a1a08b05f7cbf22d86980bc056b130c482fa5bd26' +
              'ccb8d29b30451a940108eb92a3f7923112460a440a40a7afa25cb6f3fbb98f9e5cd92a1df1898452' +
              'e0dfa1d7e5affe9eaf9b72dd14bc546d86c399768badf983f07fa7dd16eee8d793357ce6fccd6768' +
              '07d87bcc595510011a430a410422931e6295c3c93a5f6f5e729dc02e1754e916cb9be16d36dc163a' +
              '300931f42a0cd5fde957d75c2068e1980c5f86843daf16aba8ae57e8160b8b9f0191def09e'
          )
        ).v1!
      )
      aliceKeystore = await InMemoryKeystore.create(
        aliceKeys,
        InMemoryPersistence.create()
      )
      bobKeys = new PrivateKeyBundleV1(
        privateKey.PrivateKeyBundle.decode(
          ethers.utils.arrayify(
            '0x0a88030ac001088cd68df7923112220a209057f8d813314a2aae74e6c4c30f909c1c496b6037ce32' +
              'a12c613558a8e961681a9201088cd68df7923112440a420a40501ae9b4f75d5bb5bae3ca4ecfda4e' +
              'de9edc5a9b7fc2d56dc7325b837957c23235cc3005b46bb9ef485f106404dcf71247097ed5096355' +
              '90f4b7987b833d03661a430a4104e61a7ae511567f4a2b5551221024b6932d6cdb8ecf3876ec64cf' +
              '29be4291dd5428fc0301963cdf6939978846e2c35fd38fcb70c64296a929f166ef6e4e91045712c2' +
              '0108b8d68df7923112220a2027707399474d417bf6aae4baa3d73b285bf728353bc3e156b0e32461' +
              'ebb48f8c1a940108b8d68df7923112460a440a40fb96fa38c3f013830abb61cf6b39776e0475eb13' +
              '79c66013569c3d2daecdd48c7fbee945dcdbdc5717d1f4ffd342c4d3f1b7215912829751a94e3ae1' +
              '1007e0a110011a430a4104952b7158cfe819d92743a4132e2e3ae867d72f6a08292aebf471d0a7a2' +
              '907f3e9947719033e20edc9ca9665874bd88c64c6b62c01928065f6069c5c80c699924'
          )
        ).v1!
      )
      expect(await aliceKeystore.getAccountAddress()).toEqual(
        '0xF56d1F3b1290204441Cb3843C2Cac1C2f5AEd690'
      ) // alice
      expect(bobKeys.getPublicKeyBundle().walletSignatureAddress()).toEqual(
        '0x3De402A325323Bb97f00cE3ad5bFAc96A11F9A34'
      ) // bob
      const response = await aliceKeystore.createInvite({
        recipient: SignedPublicKeyBundle.fromLegacyBundle(
          bobKeys.getPublicKeyBundle()
        ),
        createdNs: dateToNs(new Date()),
        context: {
          conversationId: 'test',
          metadata: {},
        },
      })
      expect(response.conversation!.topic).toEqual(
        '/xmtp/0/m-4b52be1e8567d72d0bc407debe2d3c7fca2ae93a47e58c3f9b5c5068aff80ec5/proto'
      )
    })

    it('uses deterministic topic w/ conversation ID', async () => {
      const recipient = SignedPublicKeyBundle.fromLegacyBundle(
        bobKeys.getPublicKeyBundle()
      )
      const baseTime = new Date()
      const timestamps = Array.from(
        { length: 25 },
        (_, i) => new Date(baseTime.getTime() + i)
      )

      // Shuffle the order they go into the store
      const shuffled = [...timestamps].sort(() => Math.random() - 0.5)

      const responses: CreateInviteResponse[] = []
      await Promise.all(
        shuffled.map(async (createdAt) => {
          const response = await aliceKeystore.createInvite({
            recipient,
            createdNs: dateToNs(createdAt),
            context: {
              conversationId: 'test',
              metadata: {},
            },
          })

          responses.push(response)

          return response
        })
      )

      const firstResponse: CreateInviteResponse = responses[0]
      const topicName = firstResponse.conversation!.topic

      expect(
        responses.filter((response, index, array) => {
          return response.conversation!.topic === topicName
        })
      ).toHaveLength(25)
    })

    it('works with persistence', async () => {})
  })

  describe('createAuthToken', () => {
    it('creates an auth token', async () => {
      const authToken = new Token(await aliceKeystore.createAuthToken({}))
      expect(authToken.authDataBytes).toBeDefined()
<<<<<<< HEAD
      expect(Long.isLong(authToken.authData.createdNs)).toBe(true)
=======
      expect(Long.isLong(authToken.authData.createdNs)).toBeTruthy()
>>>>>>> 36f408d6
      expect(authToken.authDataSignature).toBeDefined()
      expect(authToken.identityKey?.secp256k1Uncompressed).toBeDefined()
      expect(authToken.identityKey?.signature).toBeDefined()
    })

    it('creates an auth token with a defined time', async () => {
      const definedTime = new Date(+new Date() - 5000)
      const token = new Token(
        await aliceKeystore.createAuthToken({
          timestampNs: dateToNs(definedTime),
        })
      )
      expect(token.ageMs).toBeGreaterThan(5000)
    })
  })

  describe('getPublicKeyBundle', () => {
    it('can retrieve a valid bundle', async () => {
      const bundle = await aliceKeystore.getPublicKeyBundle()
      const wrappedBundle = SignedPublicKeyBundle.fromLegacyBundle(bundle)
      expect(
        wrappedBundle.equals(
          SignedPublicKeyBundle.fromLegacyBundle(aliceKeys.getPublicKeyBundle())
        )
      )
    })
  })

  describe('getAccountAddress', () => {
    it('returns the wallet address', async () => {
      const aliceAddress = aliceKeys
        .getPublicKeyBundle()
        .walletSignatureAddress()
      const returnedAddress = await aliceKeystore.getAccountAddress()

      expect(aliceAddress).toEqual(returnedAddress)
    })
  })

  describe('lookupTopic', () => {
    it('looks up a topic that exists', async () => {
      const { created, sealed, invite } = await buildInvite()

      const sealedBytes = sealed.toBytes()
      const envelope = buildProtoEnvelope(sealedBytes, 'foo', created)

      const {
        responses: [aliceResponse],
      } = await aliceKeystore.saveInvites({
        requests: [envelope],
      })
      if (aliceResponse.error) {
        throw aliceResponse
      }

      const lookupResult = aliceKeystore.lookupTopic(invite.topic)
      expect(
        lookupResult?.invitation?.aes256GcmHkdfSha256?.keyMaterial
      ).toEqual(invite.aes256GcmHkdfSha256.keyMaterial)
    })

    it('returns undefined for non-existent topic', async () => {
      const lookupResult = aliceKeystore.lookupTopic('foo')
      expect(lookupResult).toBeUndefined()
    })
  })

  describe('getRefreshJob/setRefreshJob', () => {
    it('returns 0 value when empty', async () => {
      const job = await aliceKeystore.getRefreshJob(
        keystore.GetRefreshJobRequest.fromPartial({
          jobType: keystore.JobType.JOB_TYPE_REFRESH_V1,
        })
      )
      expect(job.lastRunNs.equals(Long.fromNumber(0))).toBeTruthy()
    })

    it('returns a value when set', async () => {
      const lastRunNs = dateToNs(new Date())
      await aliceKeystore.setRefreshJob(
        keystore.SetRefeshJobRequest.fromPartial({
          jobType: keystore.JobType.JOB_TYPE_REFRESH_V1,
          lastRunNs,
        })
      )

      const result = await aliceKeystore.getRefreshJob(
        keystore.GetRefreshJobRequest.fromPartial({
          jobType: keystore.JobType.JOB_TYPE_REFRESH_V1,
        })
      )
      expect(result.lastRunNs.equals(lastRunNs)).toBeTruthy()

      const otherJob = await aliceKeystore.getRefreshJob(
        keystore.GetRefreshJobRequest.fromPartial({
          jobType: keystore.JobType.JOB_TYPE_REFRESH_V2,
        })
      )
      expect(otherJob.lastRunNs.equals(Long.fromNumber(0))).toBeTruthy()
    })

    it('overwrites a value when set', async () => {
      const lastRunNs = dateToNs(new Date())
      await aliceKeystore.setRefreshJob(
        keystore.SetRefeshJobRequest.fromPartial({
          jobType: keystore.JobType.JOB_TYPE_REFRESH_V1,
          lastRunNs: Long.fromNumber(5),
        })
      )
      await aliceKeystore.setRefreshJob(
        keystore.SetRefeshJobRequest.fromPartial({
          jobType: keystore.JobType.JOB_TYPE_REFRESH_V1,
          lastRunNs,
        })
      )
      expect(
        (
          await aliceKeystore.getRefreshJob(
            keystore.GetRefreshJobRequest.fromPartial({
              jobType: keystore.JobType.JOB_TYPE_REFRESH_V1,
            })
          )
        ).lastRunNs.equals(lastRunNs)
      ).toBeTruthy()
    })
  })
})<|MERGE_RESOLUTION|>--- conflicted
+++ resolved
@@ -229,29 +229,12 @@
         requests: [envelope],
       })
 
-<<<<<<< HEAD
-        expect(responses).toHaveLength(1)
-        const firstResult = responses[0]
-        if (firstResult.error) {
-          throw firstResult.error
-        }
-        expect(
-          nsToDate(firstResult.result!.conversation!.createdNs).getTime()
-        ).toEqual(created.getTime())
-        expect(firstResult.result!.conversation!.topic).toEqual(invite.topic)
-        expect(firstResult.result!.conversation?.context).toBeUndefined()
-
-        const conversations = (await keystore.getV2Conversations())
-          .conversations
-        expect(conversations).toHaveLength(1)
-        expect(conversations[0].topic).toBe(invite.topic)
-=======
       expect(responses).toHaveLength(1)
       const firstResult = responses[0]
       if (firstResult.error) {
         throw firstResult.error
->>>>>>> 36f408d6
-      }
+      }
+      
       expect(
         nsToDate(firstResult.result!.conversation!.createdNs).getTime()
       ).toEqual(created.getTime())
@@ -645,11 +628,7 @@
     it('creates an auth token', async () => {
       const authToken = new Token(await aliceKeystore.createAuthToken({}))
       expect(authToken.authDataBytes).toBeDefined()
-<<<<<<< HEAD
       expect(Long.isLong(authToken.authData.createdNs)).toBe(true)
-=======
-      expect(Long.isLong(authToken.authData.createdNs)).toBeTruthy()
->>>>>>> 36f408d6
       expect(authToken.authDataSignature).toBeDefined()
       expect(authToken.identityKey?.secp256k1Uncompressed).toBeDefined()
       expect(authToken.identityKey?.signature).toBeDefined()
