--- conflicted
+++ resolved
@@ -1,4 +1,4 @@
-import { authn, keystore, privateKey, signature } from '@xmtp/proto'
+import { authn, keystore, privateKey, signature, conversationReference } from '@xmtp/proto'
 import {
   PrivateKeyBundleV1,
   PrivateKeyBundleV2,
@@ -25,7 +25,6 @@
 import { AddRequest, V1Store, V2Store } from './conversationStores'
 import { Persistence } from './persistence'
 import LocalAuthenticator from '../authn/LocalAuthenticator'
-import Long from 'long'
 import { hmacSha256Sign } from '../crypto/ecies'
 import crypto from '../crypto/crypto'
 import { bytesToHex } from '../crypto/utils'
@@ -330,17 +329,6 @@
         context: req.context,
       })
 
-      return await this.makeInvite(
-        this.v2Keys,
-        recipient,
-        created,
-<<<<<<< HEAD
-        req.createdNs,
-        invitation
-      )
-=======
-        invitation,
-      })
       const topicData = {
         invitation,
         topic: invitation.topic,
@@ -353,44 +341,9 @@
         conversation: topicDataToV2ConversationReference(topicData),
         payload: sealed.toBytes(),
       })
->>>>>>> 36f408d6
     } catch (e) {
       throw convertError(e as Error, ErrorCode.ERROR_CODE_INVALID_INPUT)
     }
-  }
-
-  private async makeInvite(
-    senderKeys: PrivateKeyBundleV2,
-    recipient: SignedPublicKeyBundle,
-    created: Date,
-    createdNs: Long,
-    invitation: InvitationV1
-  ): Promise<keystore.CreateInviteResponse> {
-    const sealed = await SealedInvitation.createV1({
-      sender: senderKeys,
-      recipient,
-      created,
-      invitation,
-    })
-
-    const conversation = topicDataToConversationReference({
-      invitation,
-      createdNs,
-      peerAddress: await recipient.walletSignatureAddress(),
-    })
-
-    const topicData = {
-      invitation,
-      createdNs,
-      peerAddress: await recipient.walletSignatureAddress(),
-    }
-
-    await this.inviteStore.add([topicData])
-
-    return keystore.CreateInviteResponse.fromPartial({
-      conversation,
-      payload: sealed.toBytes(),
-    })
   }
 
   async signDigest(
@@ -428,11 +381,6 @@
     return key.sign(digest)
   }
 
-<<<<<<< HEAD
-  async getV2Conversations(): Promise<keystore.GetConversationsResponse> {
-    const convos = this.inviteStore.topics.map((invite) =>
-      topicDataToConversationReference(invite)
-=======
   async saveV1Conversations({
     conversations,
   }: keystore.SaveV1ConversationsRequest): Promise<keystore.SaveV1ConversationsResponse> {
@@ -457,16 +405,16 @@
   }
 
   async getV2Conversations(): Promise<
-    conversationReference.ConversationReference[]
+    keystore.GetConversationsResponse
   > {
     const convos = this.v2Store.topics.map((invite) =>
       topicDataToV2ConversationReference(invite as TopicData)
->>>>>>> 36f408d6
     )
 
     convos.sort((a, b) =>
       a.createdNs.div(1_000_000).sub(b.createdNs.div(1_000_000)).toNumber()
     )
+
     return keystore.GetConversationsResponse.fromPartial({
       conversations: convos,
     })
