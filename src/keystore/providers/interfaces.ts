import type { XmtpEnv, PreEventCallbackOptions } from '../../Client'
import type { Signer } from '../../types/Signer'
import type { Keystore } from '../interfaces'
<<<<<<< HEAD
import type { IApiClient } from '../../ApiClient'
import { Persistence } from '../persistence'
=======
import type { ApiClient } from '../../ApiClient'
>>>>>>> ae32af8b

export type KeystoreProviderOptions = {
  env: XmtpEnv
  persistConversations: boolean
  privateKeyOverride?: Uint8Array
  basePersistence: Persistence
  disablePersistenceEncryption: boolean
} & PreEventCallbackOptions

/**
 * A Keystore Provider is responsible for either creating a Keystore instance or throwing a KeystoreUnavailableError
 * It is typically used once on application startup to bootstrap the Keystore and load/decrypt the user's private keys
 */
export interface KeystoreProvider {
  newKeystore(
    opts: KeystoreProviderOptions,
    apiClient: ApiClient,
    wallet?: Signer
  ): Promise<Keystore>
}<|MERGE_RESOLUTION|>--- conflicted
+++ resolved
@@ -1,12 +1,8 @@
 import type { XmtpEnv, PreEventCallbackOptions } from '../../Client'
 import type { Signer } from '../../types/Signer'
 import type { Keystore } from '../interfaces'
-<<<<<<< HEAD
-import type { IApiClient } from '../../ApiClient'
+import type { ApiClient } from '../../ApiClient'
 import { Persistence } from '../persistence'
-=======
-import type { ApiClient } from '../../ApiClient'
->>>>>>> ae32af8b
 
 export type KeystoreProviderOptions = {
   env: XmtpEnv
