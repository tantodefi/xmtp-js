--- conflicted
+++ resolved
@@ -130,34 +130,18 @@
     )
   }
 
-<<<<<<< HEAD
   streamIntroductionMessages(): Stream<Message> {
     return this.streamMessages(buildUserIntroTopic(this.address))
   }
 
   streamConversationMessages(peerAddress: string): Stream<Message> {
-=======
-  // stream new messages from this wallet's introduction topic
-  streamIntroductionMessages(): Stream {
-    return this.streamMessages(buildUserIntroTopic(this.address))
-  }
-
-  // stream new messages from the conversion topic with the peer
-  streamConversationMessages(peerAddress: string): Stream {
->>>>>>> 4d7230e0
     return this.streamMessages(
       buildDirectMessageTopic(peerAddress, this.address)
     )
   }
 
-<<<<<<< HEAD
   private streamMessages(topic: string): Stream<Message> {
     return messageStream(this, topic)
-=======
-  // stream new messages from the specified topic
-  private streamMessages(topic: string): Stream {
-    return new Stream(this, topic)
->>>>>>> 4d7230e0
   }
 
   // list stored messages from this wallet's introduction topic
