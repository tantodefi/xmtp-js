--- conflicted
+++ resolved
@@ -1,8 +1,4 @@
-<<<<<<< HEAD
-import * as proto from './proto/messaging'
-=======
 import { xmtpEnvelope as proto } from '@xmtp/proto'
->>>>>>> 64f23a5b
 import { PublicKeyBundle } from './crypto'
 import PublicKey from './crypto/PublicKey'
 
