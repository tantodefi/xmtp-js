--- conflicted
+++ resolved
@@ -111,23 +111,13 @@
   return false
 }
 
-<<<<<<< HEAD
-const isAuthError = (err?: GrpcError): boolean => {
-  if (err && err.code === ERR_CODE_UNAUTHENTICATED) {
-=======
-// eslint-disable-next-line @typescript-eslint/no-explicit-any
 const isAuthError = (err?: GrpcError | Error): boolean => {
   if (err && 'code' in err && err.code === ERR_CODE_UNAUTHENTICATED) {
->>>>>>> 59d5c5b7
     return true
   }
   return false
 }
 
-<<<<<<< HEAD
-const isNotAuthError = (err?: GrpcError): boolean => !isAuthError(err)
-=======
-// eslint-disable-next-line @typescript-eslint/no-explicit-any
 const isNotAuthError = (err?: Error): boolean => !isAuthError(err)
 
 export interface ApiClient {
@@ -165,7 +155,6 @@
   }
   return env
 }
->>>>>>> 59d5c5b7
 
 /**
  * ApiClient provides a wrapper for calling the GRPC Gateway generated code.
