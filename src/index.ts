export {
  Message,
  DecodedMessage,
  decodeContent,
  MessageV1,
  MessageV2,
} from './Message'
export {
  Ciphertext,
  PublicKey,
  PublicKeyBundle,
  SignedPublicKey,
  SignedPublicKeyBundle,
  PrivateKey,
  PrivateKeyBundle,
  PrivateKeyBundleV1,
  PrivateKeyBundleV2,
  Signature,
  encrypt,
  decrypt,
} from './crypto'
export { default as Stream } from './Stream'
export { Signer } from './types/Signer'
export {
  default as Client,
  defaultKeystoreProviders,
  ClientOptions,
  ListMessagesOptions,
  ListMessagesPaginatedOptions,
  SendOptions,
  Compression,
  NetworkOptions,
  ContentOptions,
  KeyStoreOptions,
  LegacyOptions,
  XmtpEnv,
} from './Client'
<<<<<<< HEAD
export { Conversations, Conversation } from './conversations'
export { GroupConversation } from './conversations/GroupConversation'
=======
export {
  Conversations,
  Conversation,
  ConversationV1,
  ConversationV2,
} from './conversations'
>>>>>>> f6ea27f0
export {
  CodecRegistry,
  ContentTypeId,
  ContentCodec,
  EncodedContent,
  ContentTypeFallback,
} from './MessageContent'
export { TextCodec, ContentTypeText } from './codecs/Text'
export {
  TypingNotification,
  TypingNotificationCodec,
  ContentTypeTypingNotification,
} from './codecs/TypingNotification'
export {
  Composite,
  CompositeCodec,
  ContentTypeComposite,
} from './codecs/Composite'
export {
  default as HttpApiClient,
  ApiUrls,
  SortDirection,
  ApiClient,
  QueryParams,
  QueryAllOptions,
  QueryStreamOptions,
  Query,
  PublishParams,
  SubscriptionManager,
  SubscribeParams,
  SubscribeCallback,
  UnsubscribeFn,
  OnConnectionLostCallback,
} from './ApiClient'
export { Authenticator, AuthCache, LocalAuthenticator } from './authn'
export {
  nsToDate,
  dateToNs,
  retry,
  fromNanoString,
  toNanoString,
  mapPaginatedStream,
  buildContentTopic,
  buildDirectMessageTopic,
  buildDirectMessageTopicV2,
  buildUserContactTopic,
  buildUserIntroTopic,
  buildUserInviteTopic,
  buildUserPrivateStoreTopic,
} from './utils'
export {
  Keystore,
  InMemoryKeystore,
  TopicData,
  keystoreApiDefs,
} from './keystore'
export {
  KeystoreProvider,
  KeyGeneratorKeystoreProvider,
  NetworkKeystoreProvider,
  StaticKeystoreProvider,
  SnapProvider,
} from './keystore/providers'
export {
  EncryptedPersistence,
  LocalStoragePersistence,
  PrefixedPersistence,
  Persistence,
} from './keystore/persistence'
export { InvitationContext, SealedInvitation } from './Invitation'
export { decodeContactBundle } from './ContactBundle'
export { GroupChat } from './conversations/GroupChat'
export {
  GroupChatMemberAdded,
  GroupChatMemberAddedCodec,
  ContentTypeGroupChatMemberAdded,
} from './codecs/GroupChatMemberAdded'
export {
  GroupChatTitleChanged,
  GroupChatTitleChangedCodec,
  ContentTypeGroupChatTitleChanged,
} from './codecs/GroupChatTitleChanged'<|MERGE_RESOLUTION|>--- conflicted
+++ resolved
@@ -35,17 +35,12 @@
   LegacyOptions,
   XmtpEnv,
 } from './Client'
-<<<<<<< HEAD
-export { Conversations, Conversation } from './conversations'
-export { GroupConversation } from './conversations/GroupConversation'
-=======
 export {
   Conversations,
   Conversation,
   ConversationV1,
   ConversationV2,
 } from './conversations'
->>>>>>> f6ea27f0
 export {
   CodecRegistry,
   ContentTypeId,
